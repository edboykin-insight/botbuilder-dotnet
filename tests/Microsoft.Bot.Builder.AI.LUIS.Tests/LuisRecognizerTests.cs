﻿// Copyright (c) Microsoft Corporation. All rights reserved.
// Licensed under the MIT License.

using System;
using System.Collections.Generic;
using System.IO;
using System.Linq;
using System.Net.Http;
using System.Reflection;
using System.Text;
using System.Threading;
using System.Threading.Tasks;
using Microsoft.Bot.Builder.Adapters;
using Microsoft.Bot.Configuration;
using Microsoft.Bot.Schema;
using Microsoft.VisualStudio.TestTools.UnitTesting;
using Moq;
using Newtonsoft.Json;
using Newtonsoft.Json.Linq;
using RichardSzalay.MockHttp;

namespace Microsoft.Bot.Builder.AI.Luis.Tests
{
    [TestClass]

    // The LUIS application used in these unit tests is in TestData/TestLuistApp.json
    public class LuisRecognizerTests
    {
        // Access the checked-in oracles so that if they are changed you can compare the changes and easily modify them.
        private const string _testData = @"..\..\..\TestData\";

        private readonly string _luisAppId = TestUtilities.GetKey("LUISAPPID", "38330cad-f768-4619-96f9-69ea333e594b");

        // By default (when the Mocks are being used), the subscription key used can be any GUID. Only if the tests
        // are connecting to LUIS is an actual key needed.
        private readonly string _subscriptionKey = TestUtilities.GetKey("LUISAPPKEY", "00000000-1111-2222-3333-444444444444");
        private readonly string _endpoint = TestUtilities.GetKey("LUISENDPOINT", "https://westus.api.cognitive.microsoft.com");

        private readonly RecognizerResult _mockedResults = new RecognizerResult
        {
            Intents = new Dictionary<string, IntentScore>()
                {
                    { "Test", new IntentScore { Score = 0.2 } },
                    { "Greeting", new IntentScore { Score = 0.4 } },
                },
        };

        // LUIS tests run off of recorded HTTP responses to avoid service dependencies.
        // To update the recorded responses:
        // 1) Change _mock to false below
        // 2) Set environment variable LUISAPPKEY = any valid LUIS endpoint key
        // 3) Run the LuisRecognizerTests
        // 4) If the http responses have changed there will be a file in this directory of<test>.json.new
        // 5) Run the review.cmd file to review each file if approved the new oracle file will replace the old one.
        // Changing this to false will cause running against the actual LUIS service.
        // This is useful in order to see if the oracles for mocking or testing have changed.
        private readonly bool _mock = true;

        [TestMethod]
        public void LuisRecognizerConstruction()
        {
            // Arrange
            // Note this is NOT a real LUIS application ID nor a real LUIS subscription-key
            // theses are GUIDs edited to look right to the parsing and validation code.
            var endpoint = "https://westus.api.cognitive.microsoft.com/luis/v2.0/apps/b31aeaf3-3511-495b-a07f-571fc873214b?verbose=true&timezoneOffset=-360&subscription-key=048ec46dc58e495482b0c447cfdbd291&q=";
            var fieldInfo = typeof(LuisRecognizer).GetField("_application", BindingFlags.NonPublic | BindingFlags.Instance);

            // Act
            var recognizer = new LuisRecognizer(endpoint);

            // Assert
            var app = (LuisApplication)fieldInfo.GetValue(recognizer);
            Assert.AreEqual("b31aeaf3-3511-495b-a07f-571fc873214b", app.ApplicationId);
            Assert.AreEqual("048ec46dc58e495482b0c447cfdbd291", app.EndpointKey);
            Assert.AreEqual("https://westus.api.cognitive.microsoft.com", app.Endpoint);
        }

        [TestMethod]
<<<<<<< HEAD
        public void LuisRecognizer_Timeout()
        {
            var endpoint = "https://westus.api.cognitive.microsoft.com/luis/v2.0/apps/b31aeaf3-3511-495b-a07f-571fc873214b?verbose=true&timezoneOffset=-360&subscription-key=048ec46dc58e495482b0c447cfdbd291&q=";
            var fieldInfo = typeof(LuisRecognizer).GetField("_application", BindingFlags.NonPublic | BindingFlags.Instance);
            var optionsWithTimeout = new LuisPredictionOptions()
            {
                Timeout = 300,
            };
            var expectedTimeout = 300;

            var recognizerWithTimeout = new LuisRecognizer(endpoint, optionsWithTimeout);

            Assert.AreEqual(expectedTimeout, LuisRecognizer.DefaultHttpClient.Timeout.Milliseconds);
=======
        public void NullEndpoint()
        {
            // Arrange
            var fieldInfo = typeof(LuisRecognizer).GetField("_application", BindingFlags.NonPublic | BindingFlags.Instance);

            // Act
            var myappNull = new LuisApplication(_luisAppId, _subscriptionKey, null);
            var recognizerNull = new LuisRecognizer(myappNull, null);

            // Assert
            var app = (LuisApplication)fieldInfo.GetValue(recognizerNull);
            Assert.AreEqual("https://westus.api.cognitive.microsoft.com", app.Endpoint);
        }

        [TestMethod]
        public void EmptyEndpoint()
        {
            // Arrange
            var fieldInfo = typeof(LuisRecognizer).GetField("_application", BindingFlags.NonPublic | BindingFlags.Instance);

            // Act
            var myappEmpty = new LuisApplication(_luisAppId, _subscriptionKey, string.Empty);
            var recognizerEmpty = new LuisRecognizer(myappEmpty, null);

            // Assert
            var app = (LuisApplication)fieldInfo.GetValue(recognizerEmpty);
            Assert.AreEqual("https://westus.api.cognitive.microsoft.com", app.Endpoint);
>>>>>>> 6c83e750
        }

        [TestMethod]
        public async Task LuisRecognizer_Configuration()
        {
            var service = new LuisService
            {
                AppId = _luisAppId,
                SubscriptionKey = _subscriptionKey,
                Region = "westus",
            };

            const string utterance = "My name is Emad";

            var mockHttp = new MockHttpMessageHandler();
            mockHttp.When(GetRequestUrl()).WithPartialContent(utterance)
                .Respond("application/json", GetResponse("SingleIntent_SimplyEntity.json"));

            var luisRecognizer = new LuisRecognizer(service, null, false, new MockedHttpClientHandler(mockHttp.ToHttpClient()));

            var context = GetContext(utterance);
            var result = await luisRecognizer.RecognizeAsync(context, CancellationToken.None);

            Assert.IsNotNull(result);
            Assert.IsNull(result.AlteredText);
            Assert.AreEqual(utterance, result.Text);
            Assert.IsNotNull(result.Intents);
            Assert.AreEqual(1, result.Intents.Count);
            Assert.IsNotNull(result.Intents["SpecifyName"]);
            Assert.IsTrue(result.Intents["SpecifyName"].Score > 0 && result.Intents["SpecifyName"].Score <= 1);
            Assert.IsNotNull(result.Entities);
            Assert.IsNotNull(result.Entities["Name"]);
            Assert.AreEqual("emad", (string)result.Entities["Name"].First);
            Assert.IsNotNull(result.Entities["$instance"]);
            Assert.IsNotNull(result.Entities["$instance"]["Name"]);
            Assert.AreEqual(11, (int)result.Entities["$instance"]["Name"].First["startIndex"]);
            Assert.AreEqual(15, (int)result.Entities["$instance"]["Name"].First["endIndex"]);
            AssertScore(result.Entities["$instance"]["Name"].First["score"]);
        }

        [TestMethod]
        [ExpectedException(typeof(ArgumentNullException))]
        public void LuisRecognizer_NullLuisAppArg()
        {
            var recognizerWithNullLuisApplication = new LuisRecognizer(application: null);
        }

        [TestMethod]
        public async Task SingleIntent_SimplyEntity()
        {
            const string utterance = "My name is Emad";
            const string responsePath = "SingleIntent_SimplyEntity.json";

            var mockHttp = GetMockHttpClientHandlerObject(utterance, responsePath);
            var luisRecognizer = GetLuisRecognizer(mockHttp, verbose: true);
            var context = GetContext(utterance);
            var result = await luisRecognizer.RecognizeAsync(context, CancellationToken.None);

            Assert.IsNotNull(result);
            Assert.IsNull(result.AlteredText);
            Assert.AreEqual(utterance, result.Text);
            Assert.IsNotNull(result.Intents);
            Assert.AreEqual(1, result.Intents.Count);
            Assert.IsNotNull(result.Intents["SpecifyName"]);
            Assert.IsTrue(result.Intents["SpecifyName"].Score > 0 && result.Intents["SpecifyName"].Score <= 1);
            Assert.IsNotNull(result.Entities);
            Assert.IsNotNull(result.Entities["Name"]);
            Assert.AreEqual("emad", (string)result.Entities["Name"].First);
            Assert.IsNotNull(result.Entities["$instance"]);
            Assert.IsNotNull(result.Entities["$instance"]["Name"]);
            Assert.AreEqual(11, (int)result.Entities["$instance"]["Name"].First["startIndex"]);
            Assert.AreEqual(15, (int)result.Entities["$instance"]["Name"].First["endIndex"]);
            AssertScore(result.Entities["$instance"]["Name"].First["score"]);
        }

        [TestMethod]
        public async Task NullUtterance()
        {
            const string utterance = null;
            const string responsePath = "SingleIntent_SimplyEntity.json";   // The path is irrelevant in this case

            var mockHttp = GetMockHttpClientHandlerObject(utterance, responsePath);
            var luisRecognizer = GetLuisRecognizer(mockHttp, verbose: true);
            var context = GetContext(utterance);
            var result = await luisRecognizer.RecognizeAsync(context, CancellationToken.None);

            Assert.IsNotNull(result);
            Assert.IsNull(result.AlteredText);
            Assert.AreEqual(utterance, result.Text);
            Assert.IsNotNull(result.Intents);
            Assert.AreEqual(1, result.Intents.Count);
            Assert.IsNotNull(result.Intents[string.Empty]);
            Assert.AreEqual(result.GetTopScoringIntent(), (string.Empty, 1.0));
            Assert.IsNotNull(result.Entities);
            Assert.AreEqual(0, result.Entities.Count);
        }

        [TestMethod]
        public async Task MultipleIntents_PrebuiltEntity()
        {
            const string utterance = "Please deliver February 2nd 2001";
            const string responsePath = "MultipleIntents_PrebuiltEntity.json";

            var mockHttp = GetMockHttpClientHandlerObject(utterance, responsePath);
            var luisRecognizer = GetLuisRecognizer(mockHttp, true, new LuisPredictionOptions { IncludeAllIntents = true });
            var context = GetContext(utterance);
            var result = await luisRecognizer.RecognizeAsync(context, CancellationToken.None);

            Assert.IsNotNull(result);
            Assert.AreEqual(utterance, result.Text);
            Assert.IsNotNull(result.Intents);
            Assert.IsTrue(result.Intents.Count > 1);
            Assert.IsNotNull(result.Intents["Delivery"]);
            Assert.IsTrue(result.Intents["Delivery"].Score > 0 && result.Intents["Delivery"].Score <= 1);
            Assert.AreEqual("Delivery", result.GetTopScoringIntent().intent);
            Assert.IsTrue(result.GetTopScoringIntent().score > 0);
            Assert.IsNotNull(result.Entities);
            Assert.IsNotNull(result.Entities["number"]);
            Assert.AreEqual(2001, (int)result.Entities["number"].First);
            Assert.IsNotNull(result.Entities["ordinal"]);
            Assert.AreEqual(2, (int)result.Entities["ordinal"].First);
            Assert.IsNotNull(result.Entities["datetime"].First);
            Assert.AreEqual("2001-02-02", (string)result.Entities["datetime"].First["timex"].First);
            Assert.IsNotNull(result.Entities["$instance"]["number"]);
            Assert.AreEqual(28, (int)result.Entities["$instance"]["number"].First["startIndex"]);
            Assert.AreEqual(32, (int)result.Entities["$instance"]["number"].First["endIndex"]);
            Assert.AreEqual("2001", result.Text.Substring(28, 32 - 28));
            Assert.IsNotNull(result.Entities["$instance"]["datetime"]);
            Assert.AreEqual(15, (int)result.Entities["$instance"]["datetime"].First["startIndex"]);
            Assert.AreEqual(32, (int)result.Entities["$instance"]["datetime"].First["endIndex"]);
            Assert.AreEqual("february 2nd 2001", (string)result.Entities["$instance"]["datetime"].First["text"]);
        }

        [TestMethod]
        public async Task MultipleIntents_PrebuiltEntitiesWithMultiValues()
        {
            const string utterance = "Please deliver February 2nd 2001 in room 201";
            const string responsePath = "MultipleIntents_PrebuiltEntitiesWithMultiValues.json";

            var mockHttp = GetMockHttpClientHandlerObject(utterance, responsePath);
            var luisRecognizer = GetLuisRecognizer(mockHttp, true, new LuisPredictionOptions { IncludeAllIntents = true });
            var context = GetContext(utterance);
            var result = await luisRecognizer.RecognizeAsync(context, CancellationToken.None);

            Assert.IsNotNull(result);
            Assert.IsNotNull(result.Text);
            Assert.AreEqual(utterance, result.Text);
            Assert.IsNotNull(result.Intents);
            Assert.IsNotNull(result.Intents["Delivery"]);
            Assert.IsNotNull(result.Entities);
            Assert.IsNotNull(result.Entities["number"]);
            Assert.AreEqual(2, result.Entities["number"].Count());
            Assert.IsTrue(result.Entities["number"].Any(v => (int)v == 201));
            Assert.IsTrue(result.Entities["number"].Any(v => (int)v == 2001));
            Assert.IsNotNull(result.Entities["datetime"].First);
            Assert.AreEqual("2001-02-02", (string)result.Entities["datetime"].First["timex"].First);
        }

        [TestMethod]
        public async Task MultipleIntents_ListEntityWithSingleValue()
        {
            const string utterance = "I want to travel on united";
            const string responsePath = "MultipleIntents_ListEntityWithSingleValue.json";

            var mockHttp = GetMockHttpClientHandlerObject(utterance, responsePath);
            var luisRecognizer = GetLuisRecognizer(mockHttp, true, new LuisPredictionOptions { IncludeAllIntents = true });
            var context = GetContext(utterance);
            var result = await luisRecognizer.RecognizeAsync(context, CancellationToken.None);

            Assert.IsNotNull(result);
            Assert.IsNotNull(result.Text);
            Assert.AreEqual(utterance, result.Text);
            Assert.IsNotNull(result.Intents);
            Assert.IsNotNull(result.Intents["Travel"]);
            Assert.IsNotNull(result.Entities);
            Assert.IsNotNull(result.Entities["Airline"]);
            Assert.AreEqual("United", result.Entities["Airline"][0][0]);
            Assert.IsNotNull(result.Entities["$instance"]);
            Assert.IsNotNull(result.Entities["$instance"]["Airline"]);
            Assert.AreEqual(20, result.Entities["$instance"]["Airline"][0]["startIndex"]);
            Assert.AreEqual(26, result.Entities["$instance"]["Airline"][0]["endIndex"]);
            Assert.AreEqual("united", result.Entities["$instance"]["Airline"][0]["text"]);
        }

        [TestMethod]
        public async Task MultipleIntents_ListEntityWithMultiValues()
        {
            const string utterance = "I want to travel on DL";
            const string responsePath = "MultipleIntents_ListEntityWithMultiValues.json";

            var mockHttp = GetMockHttpClientHandlerObject(utterance, responsePath);
            var luisRecognizer = GetLuisRecognizer(mockHttp, true, new LuisPredictionOptions { IncludeAllIntents = true });
            var context = GetContext(utterance);
            var result = await luisRecognizer.RecognizeAsync(context, CancellationToken.None);

            Assert.IsNotNull(result);
            Assert.IsNotNull(result.Text);
            Assert.AreEqual(utterance, result.Text);
            Assert.IsNotNull(result.Intents);
            Assert.IsNotNull(result.Intents["Travel"]);
            Assert.IsNotNull(result.Entities);
            Assert.IsNotNull(result.Entities["Airline"]);
            Assert.AreEqual(2, result.Entities["Airline"][0].Count());
            Assert.IsTrue(result.Entities["Airline"][0].Any(airline => (string)airline == "Delta"));
            Assert.IsTrue(result.Entities["Airline"][0].Any(airline => (string)airline == "Virgin"));
            Assert.IsNotNull(result.Entities["$instance"]);
            Assert.IsNotNull(result.Entities["$instance"]["Airline"]);
            Assert.AreEqual(20, result.Entities["$instance"]["Airline"][0]["startIndex"]);
            Assert.AreEqual(22, result.Entities["$instance"]["Airline"][0]["endIndex"]);
            Assert.AreEqual("dl", result.Entities["$instance"]["Airline"][0]["text"]);
        }

        [TestMethod]
        public async Task MultipleIntents_CompositeEntityModel()
        {
            const string utterance = "Please deliver it to 98033 WA";
            const string responsePath = "MultipleIntents_CompositeEntityModel.json";

            var mockHttp = GetMockHttpClientHandlerObject(utterance, responsePath);
            var luisRecognizer = GetLuisRecognizer(mockHttp, true, new LuisPredictionOptions { IncludeAllIntents = true });
            var context = GetContext(utterance);
            var result = await luisRecognizer.RecognizeAsync(context, CancellationToken.None);

            Assert.IsNotNull(result);
            Assert.IsNotNull(result.Text);
            Assert.AreEqual(utterance, result.Text);
            Assert.IsNotNull(result.Intents);
            Assert.IsNotNull(result.Intents["Delivery"]);
            Assert.IsNotNull(result.Entities);
            Assert.IsNull(result.Entities["number"]);
            Assert.IsNull(result.Entities["State"]);
            Assert.IsNotNull(result.Entities["Address"]);
            Assert.AreEqual(98033, result.Entities["Address"][0]["number"][0]);
            Assert.AreEqual("wa", result.Entities["Address"][0]["State"][0]);
            Assert.IsNotNull(result.Entities["$instance"]);
            Assert.IsNull(result.Entities["$instance"]["number"]);
            Assert.IsNull(result.Entities["$instance"]["State"]);
            Assert.IsNotNull(result.Entities["$instance"]["Address"]);
            Assert.AreEqual(21, result.Entities["$instance"]["Address"][0]["startIndex"]);
            Assert.AreEqual(29, result.Entities["$instance"]["Address"][0]["endIndex"]);
            AssertScore(result.Entities["$instance"]["Address"][0]["score"]);
            Assert.IsNotNull(result.Entities["Address"][0]["$instance"]);
            Assert.IsNotNull(result.Entities["Address"][0]["$instance"]["number"]);
            Assert.AreEqual(21, result.Entities["Address"][0]["$instance"]["number"][0]["startIndex"]);
            Assert.AreEqual(26, result.Entities["Address"][0]["$instance"]["number"][0]["endIndex"]);
            Assert.AreEqual("98033", result.Entities["Address"][0]["$instance"]["number"][0]["text"]);
            Assert.IsNotNull(result.Entities["Address"][0]["$instance"]["State"]);
            Assert.AreEqual(27, result.Entities["Address"][0]["$instance"]["State"][0]["startIndex"]);
            Assert.AreEqual(29, result.Entities["Address"][0]["$instance"]["State"][0]["endIndex"]);
            Assert.AreEqual("wa", result.Entities["Address"][0]["$instance"]["State"][0]["text"]);
            Assert.AreEqual("WA", result.Text.Substring(27, 29 - 27));
            AssertScore(result.Entities["Address"][0]["$instance"]["State"][0]["score"]);
        }

        [TestMethod]
        public async Task MultipleDateTimeEntities()
        {
            const string utterance = "Book a table on Friday or tomorrow at 5 or tomorrow at 4";
            const string responsePath = "MultipleDateTimeEntities.json";

            var mockHttp = GetMockHttpClientHandlerObject(utterance, responsePath);
            var luisRecognizer = GetLuisRecognizer(mockHttp, true, new LuisPredictionOptions { IncludeAllIntents = true });
            var context = GetContext(utterance);
            var result = await luisRecognizer.RecognizeAsync(context, CancellationToken.None);

            Assert.IsNotNull(result.Entities["datetime"]);
            Assert.AreEqual(3, result.Entities["datetime"].Count());
            Assert.AreEqual(1, result.Entities["datetime"][0]["timex"].Count());
            Assert.AreEqual("XXXX-WXX-5", (string)result.Entities["datetime"][0]["timex"][0]);
            Assert.AreEqual(1, result.Entities["datetime"][0]["timex"].Count());
            Assert.AreEqual(2, result.Entities["datetime"][1]["timex"].Count());
            Assert.AreEqual(2, result.Entities["datetime"][2]["timex"].Count());
            Assert.IsTrue(((string)result.Entities["datetime"][1]["timex"][0]).EndsWith("T05"));
            Assert.IsTrue(((string)result.Entities["datetime"][1]["timex"][1]).EndsWith("T17"));
            Assert.IsTrue(((string)result.Entities["datetime"][2]["timex"][0]).EndsWith("T04"));
            Assert.IsTrue(((string)result.Entities["datetime"][2]["timex"][1]).EndsWith("T16"));
            Assert.AreEqual(3, result.Entities["$instance"]["datetime"].Count());
        }

        [TestMethod]
        public async Task V1DatetimeResolution()
        {
            const string utterance = "at 4";
            const string responsePath = "V1DatetimeResolution.json";

            var mockHttp = GetMockHttpClientHandler(utterance, responsePath);
            var luisRecognizer = GetLuisRecognizer(mockHttp, true, new LuisPredictionOptions { IncludeAllIntents = true });
            var context = GetContext(utterance);
            var result = await luisRecognizer.RecognizeAsync(context, CancellationToken.None);

            Assert.IsNotNull(result.Entities["datetime_time"]);
            Assert.AreEqual(1, result.Entities["datetime_time"].Count());
            Assert.AreEqual("ampm", (string)result.Entities["datetime_time"][0]["comment"]);
            Assert.AreEqual("T04", (string)result.Entities["datetime_time"][0]["time"]);
            Assert.AreEqual(1, result.Entities["$instance"]["datetime_time"].Count());
        }

        // To create a file to test:
        // 1) Create a <name>.json file with an object { Text:<query> } in it.
        // 2) Run this test which will fail and generate a <name>.json.new file.
        // 3) Check the .new file and if correct, replace the original .json file with it.
        public async Task TestJson<T>(string file)
            where T : IRecognizerConvert, new()
        {
            var expectedPath = GetFilePath(file);
            var newPath = expectedPath + ".new";

            using (var expectedJsonReader = new JsonTextReader(new StreamReader(expectedPath)))
            {
                var expectedJson = await JToken.ReadFromAsync(expectedJsonReader);
                using (var mockResponse = new MemoryStream(Encoding.UTF8.GetBytes(JsonConvert.SerializeObject(expectedJson["luisResult"]))))
                {
                    var text = expectedJson["text"] ?? expectedJson["Text"];
                    var query = text.ToString();
                    var context = GetContext(query);

                    var mockHttp = GetMockHttpClientHandlerObject(query, mockResponse);
                    var luisRecognizer = GetLuisRecognizer(mockHttp, true, new LuisPredictionOptions { IncludeAllIntents = true });
                    var typedResult = await luisRecognizer.RecognizeAsync<T>(context, CancellationToken.None);
                    var typedJson = Json(typedResult);

                    if (!WithinDelta(expectedJson, typedJson, 0.1))
                    {
                        using (var writer = new StreamWriter(newPath))
                        {
                            writer.Write(typedJson);
                        }

                        Assert.Fail($"Returned JSON in {newPath} != expected JSON in {expectedPath}");
                    }
                    else
                    {
                        File.Delete(expectedPath + ".new");
                    }
                }
            }
        }

        [TestMethod]
        public async Task TraceActivity()
        {
            const string utterance = @"My name is Emad";
            const string botResponse = @"Hi Emad";
            const string responsePath = "TraceActivity.json";

            var mockHttp = GetMockHttpClientHandlerObject(utterance, responsePath);
            var adapter = new TestAdapter(null, true);
            await new TestFlow(adapter, async (context, cancellationToken) =>
            {
                if (context.Activity.Text == utterance)
                {
                    var luisRecognizer = GetLuisRecognizer(mockHttp, verbose: true);
                    await luisRecognizer.RecognizeAsync(context, CancellationToken.None).ConfigureAwait(false);
                    await context.SendActivityAsync(botResponse);
                }
            })
                .Test(
                utterance,
                activity =>
                {
                    var traceActivity = activity as ITraceActivity;
                    Assert.IsNotNull(traceActivity);
                    Assert.AreEqual(LuisRecognizer.LuisTraceType, traceActivity.ValueType);
                    Assert.AreEqual(LuisRecognizer.LuisTraceLabel, traceActivity.Label);

                    var luisTraceInfo = JObject.FromObject(traceActivity.Value);
                    Assert.IsNotNull(luisTraceInfo);
                    Assert.IsNotNull(luisTraceInfo["recognizerResult"]);
                    Assert.IsNotNull(luisTraceInfo["luisResult"]);
                    Assert.IsNotNull(luisTraceInfo["luisOptions"]);
                    Assert.IsNotNull(luisTraceInfo["luisModel"]);

                    var recognizerResult = luisTraceInfo["recognizerResult"].ToObject<RecognizerResult>();
                    Assert.AreEqual(recognizerResult.Text, utterance);
                    Assert.IsNotNull(recognizerResult.Intents["SpecifyName"]);
                    Assert.AreEqual(luisTraceInfo["luisResult"]["query"], utterance);
                    Assert.AreEqual(luisTraceInfo["luisModel"]["ModelID"], _luisAppId);
                    Assert.AreEqual(luisTraceInfo["luisOptions"]["Staging"], default(bool?));
                },
                "luisTraceInfo")
                .Send(utterance)
                .AssertReply(botResponse, "passthrough")
                .StartTestAsync();
        }

        [TestMethod]
        public async Task Composite1() => await TestJson<RecognizerResult>("Composite1.json");

        [TestMethod]
        public async Task Composite2() => await TestJson<RecognizerResult>("Composite2.json");

        [TestMethod]
        public async Task Composite3() => await TestJson<RecognizerResult>("Composite3.json");

        [TestMethod]
        public async Task PrebuiltDomains() => await TestJson<RecognizerResult>("Prebuilt.json");

        [TestMethod]
        public async Task Patterns() => await TestJson<RecognizerResult>("Patterns.json");

        [TestMethod]
        public async Task TypedEntities() => await TestJson<Contoso_App>("Typed.json");

        [TestMethod]
        public async Task TypedPrebuiltDomains() => await TestJson<Contoso_App>("TypedPrebuilt.json");

        [TestMethod]
        public void TopIntentReturnsTopIntent()
        {
            var greetingIntent = LuisRecognizer.TopIntent(_mockedResults);
            Assert.AreEqual(greetingIntent, "Greeting");
        }

        [TestMethod]
        public void TopIntentReturnsDefaultIntentIfMinScoreIsHigher()
        {
            var defaultIntent = LuisRecognizer.TopIntent(_mockedResults, minScore: 0.5);
            Assert.AreEqual(defaultIntent, "None");
        }

        [TestMethod]
        public void TopIntentReturnsDefaultIntentIfProvided()
        {
            var defaultIntent = LuisRecognizer.TopIntent(_mockedResults, "Test2", 0.5);
            Assert.AreEqual(defaultIntent, "Test2");
        }

        [TestMethod]
        [ExpectedException(typeof(ArgumentNullException))]
        public void TopIntentThrowsArgumentNullExceptionIfResultsIsNull()
        {
            RecognizerResult nullResults = null;
            var noIntent = LuisRecognizer.TopIntent(nullResults);
        }

        [TestMethod]
        public void TopIntentReturnsTopIntentIfScoreEqualsMinScore()
        {
            var defaultIntent = LuisRecognizer.TopIntent(_mockedResults, minScore: 0.4);
            Assert.AreEqual(defaultIntent, "Greeting");
        }

        [TestMethod]
        public void UserAgentContainsProductVersion()
        {
            var application = new LuisApplication
            {
                EndpointKey = "this-is-not-a-key",
                ApplicationId = "this-is-not-an-application-id",
                Endpoint = "https://westus.api.cognitive.microsoft.com",
            };

            var clientHandler = new EmptyLuisResponseClientHandler();

            var recognizer = new LuisRecognizer(application, clientHandler: clientHandler);

            var adapter = new NullAdapter();
            var activity = new Activity
            {
                Type = ActivityTypes.Message,
                Text = "please book from May 5 to June 6",
                Recipient = new ChannelAccount(),           // to no where
                From = new ChannelAccount(),                // from no one
                Conversation = new ConversationAccount(),   // on no conversation
            };

            var turnContext = new TurnContext(adapter, activity);

            var recognizerResult = recognizer.RecognizeAsync(turnContext, CancellationToken.None).Result;

            var userAgent = clientHandler.UserAgent;

            // Verify we didn't unintentionally stamp on the user-agent from the client.
            Assert.IsTrue(userAgent.Contains("Microsoft.Azure.CognitiveServices.Language.LUIS.Runtime.LUISRuntimeClient"));

            // And that we added the bot.builder package details.
            Assert.IsTrue(userAgent.Contains("Microsoft.Bot.Builder.AI.Luis/4"));
        }

        [TestMethod]
        public void Telemetry_Construction()
        {
            // Arrange
            // Note this is NOT a real LUIS application ID nor a real LUIS subscription-key
            // theses are GUIDs edited to look right to the parsing and validation code.
            var endpoint = "https://westus.api.cognitive.microsoft.com/luis/v2.0/apps/b31aeaf3-3511-495b-a07f-571fc873214b?verbose=true&timezoneOffset=-360&subscription-key=048ec46dc58e495482b0c447cfdbd291&q=";
            var fieldInfo = typeof(LuisRecognizer).GetField("_application", BindingFlags.NonPublic | BindingFlags.Instance);

            // Act
            var recognizer = new LuisRecognizer(endpoint);

            // Assert
            var app = (LuisApplication)fieldInfo.GetValue(recognizer);
            Assert.AreEqual("b31aeaf3-3511-495b-a07f-571fc873214b", app.ApplicationId);
            Assert.AreEqual("048ec46dc58e495482b0c447cfdbd291", app.EndpointKey);
            Assert.AreEqual("https://westus.api.cognitive.microsoft.com", app.Endpoint);
        }

        [TestMethod]
        [TestCategory("Telemetry")]
        public async Task Telemetry_OverrideOnLogAsync()
        {
            // Arrange
            // Note this is NOT a real LUIS application ID nor a real LUIS subscription-key
            // theses are GUIDs edited to look right to the parsing and validation code.
            var endpoint = "https://westus.api.cognitive.microsoft.com/luis/v2.0/apps/b31aeaf3-3511-495b-a07f-571fc873214b?verbose=true&timezoneOffset=-360&subscription-key=048ec46dc58e495482b0c447cfdbd291&q=";
            var clientHandler = new EmptyLuisResponseClientHandler();
            var luisApp = new LuisApplication(endpoint);
            var telemetryClient = new Mock<IBotTelemetryClient>();
            var adapter = new NullAdapter();
            var options = new LuisPredictionOptions
            {
                TelemetryClient = telemetryClient.Object,
                LogPersonalInformation = false,
            };

            var activity = new Activity
            {
                Type = ActivityTypes.Message,
                Text = "please book from May 5 to June 6",
                Recipient = new ChannelAccount(),           // to no where
                From = new ChannelAccount(),                // from no one
                Conversation = new ConversationAccount(),   // on no conversation
            };

            var turnContext = new TurnContext(adapter, activity);
            var recognizer = new LuisRecognizer(luisApp, options, false, clientHandler);

            // Act
            var additionalProperties = new Dictionary<string, string>
            {
                { "test", "testvalue" },
                { "foo", "foovalue" },
            };
            var result = await recognizer.RecognizeAsync(turnContext, additionalProperties).ConfigureAwait(false);

            // Assert
            Assert.AreEqual(telemetryClient.Invocations.Count, 1);
            Assert.AreEqual(telemetryClient.Invocations[0].Arguments[0].ToString(), "LuisResult");
            Assert.IsTrue(((Dictionary<string, string>)telemetryClient.Invocations[0].Arguments[1]).ContainsKey("test"));
            Assert.IsTrue(((Dictionary<string, string>)telemetryClient.Invocations[0].Arguments[1])["test"] == "testvalue");
            Assert.IsTrue(((Dictionary<string, string>)telemetryClient.Invocations[0].Arguments[1]).ContainsKey("foo"));
            Assert.IsTrue(((Dictionary<string, string>)telemetryClient.Invocations[0].Arguments[1])["foo"] == "foovalue");
            Assert.IsTrue(((Dictionary<string, string>)telemetryClient.Invocations[0].Arguments[1]).ContainsKey("applicationId"));
            Assert.IsTrue(((Dictionary<string, string>)telemetryClient.Invocations[0].Arguments[1]).ContainsKey("intent"));
            Assert.IsTrue(((Dictionary<string, string>)telemetryClient.Invocations[0].Arguments[1]).ContainsKey("intentScore"));
            Assert.IsTrue(((Dictionary<string, string>)telemetryClient.Invocations[0].Arguments[1]).ContainsKey("fromId"));
            Assert.IsTrue(((Dictionary<string, string>)telemetryClient.Invocations[0].Arguments[1]).ContainsKey("entities"));
        }

        [TestMethod]
        [TestCategory("Telemetry")]
        public async Task Telemetry_PiiLoggedAsync()
        {
            // Arrange
            // Note this is NOT a real LUIS application ID nor a real LUIS subscription-key
            // theses are GUIDs edited to look right to the parsing and validation code.
            var endpoint = "https://westus.api.cognitive.microsoft.com/luis/v2.0/apps/b31aeaf3-3511-495b-a07f-571fc873214b?verbose=true&timezoneOffset=-360&subscription-key=048ec46dc58e495482b0c447cfdbd291&q=";
            var clientHandler = new EmptyLuisResponseClientHandler();
            var luisApp = new LuisApplication(endpoint);
            var telemetryClient = new Mock<IBotTelemetryClient>();
            var adapter = new NullAdapter();
            var activity = new Activity
            {
                Type = ActivityTypes.Message,
                Text = "please book from May 5 to June 6",
                Recipient = new ChannelAccount(),           // to no where
                From = new ChannelAccount(),                // from no one
                Conversation = new ConversationAccount(),   // on no conversation
            };

            var turnContext = new TurnContext(adapter, activity);
            var options = new LuisPredictionOptions
            {
                TelemetryClient = telemetryClient.Object,
                LogPersonalInformation = true,
            };
            var recognizer = new LuisRecognizer(luisApp, options, false, clientHandler);

            // Act
            var result = await recognizer.RecognizeAsync(turnContext, null).ConfigureAwait(false);

            // Assert
            Assert.AreEqual(telemetryClient.Invocations.Count, 1);
            Assert.AreEqual(telemetryClient.Invocations[0].Arguments[0].ToString(), "LuisResult");
            Assert.IsTrue(((Dictionary<string, string>)telemetryClient.Invocations[0].Arguments[1]).Count == 8);
            Assert.IsTrue(((Dictionary<string, string>)telemetryClient.Invocations[0].Arguments[1]).ContainsKey("applicationId"));
            Assert.IsTrue(((Dictionary<string, string>)telemetryClient.Invocations[0].Arguments[1]).ContainsKey("intent"));
            Assert.IsTrue(((Dictionary<string, string>)telemetryClient.Invocations[0].Arguments[1]).ContainsKey("intentScore"));
            Assert.IsTrue(((Dictionary<string, string>)telemetryClient.Invocations[0].Arguments[1]).ContainsKey("intent2"));
            Assert.IsTrue(((Dictionary<string, string>)telemetryClient.Invocations[0].Arguments[1]).ContainsKey("intentScore2"));
            Assert.IsTrue(((Dictionary<string, string>)telemetryClient.Invocations[0].Arguments[1]).ContainsKey("fromId"));
            Assert.IsTrue(((Dictionary<string, string>)telemetryClient.Invocations[0].Arguments[1]).ContainsKey("entities"));
            Assert.IsTrue(((Dictionary<string, string>)telemetryClient.Invocations[0].Arguments[1]).ContainsKey("question"));
        }

        [TestMethod]
        [TestCategory("Telemetry")]
        public async Task Telemetry_NoPiiLoggedAsync()
        {
            // Arrange
            // Note this is NOT a real LUIS application ID nor a real LUIS subscription-key
            // theses are GUIDs edited to look right to the parsing and validation code.
            var endpoint = "https://westus.api.cognitive.microsoft.com/luis/v2.0/apps/b31aeaf3-3511-495b-a07f-571fc873214b?verbose=true&timezoneOffset=-360&subscription-key=048ec46dc58e495482b0c447cfdbd291&q=";
            var clientHandler = new EmptyLuisResponseClientHandler();
            var luisApp = new LuisApplication(endpoint);
            var telemetryClient = new Mock<IBotTelemetryClient>();
            var adapter = new NullAdapter();
            var activity = new Activity
            {
                Type = ActivityTypes.Message,
                Text = "please book from May 5 to June 6",
                Recipient = new ChannelAccount(),           // to no where
                From = new ChannelAccount(),                // from no one
                Conversation = new ConversationAccount(),   // on no conversation
            };

            var turnContext = new TurnContext(adapter, activity);
            var options = new LuisPredictionOptions
            {
                TelemetryClient = telemetryClient.Object,
                LogPersonalInformation = false,
            };
            var recognizer = new LuisRecognizer(luisApp, options, false, clientHandler);

            // Act
            var result = await recognizer.RecognizeAsync(turnContext, null).ConfigureAwait(false);

            // Assert
            Assert.AreEqual(telemetryClient.Invocations.Count, 1);
            Assert.AreEqual(telemetryClient.Invocations[0].Arguments[0].ToString(), "LuisResult");
            Assert.IsTrue(((Dictionary<string, string>)telemetryClient.Invocations[0].Arguments[1]).Count == 7);
            Assert.IsTrue(((Dictionary<string, string>)telemetryClient.Invocations[0].Arguments[1]).ContainsKey("applicationId"));
            Assert.IsTrue(((Dictionary<string, string>)telemetryClient.Invocations[0].Arguments[1]).ContainsKey("intent"));
            Assert.IsTrue(((Dictionary<string, string>)telemetryClient.Invocations[0].Arguments[1]).ContainsKey("intentScore"));
            Assert.IsTrue(((Dictionary<string, string>)telemetryClient.Invocations[0].Arguments[1]).ContainsKey("intent2"));
            Assert.IsTrue(((Dictionary<string, string>)telemetryClient.Invocations[0].Arguments[1]).ContainsKey("intentScore2"));
            Assert.IsTrue(((Dictionary<string, string>)telemetryClient.Invocations[0].Arguments[1]).ContainsKey("fromId"));
            Assert.IsTrue(((Dictionary<string, string>)telemetryClient.Invocations[0].Arguments[1]).ContainsKey("entities"));
            Assert.IsFalse(((Dictionary<string, string>)telemetryClient.Invocations[0].Arguments[1]).ContainsKey("question"));
        }

        [TestMethod]
        [TestCategory("Telemetry")]
        public async Task Telemetry_OverrideOnDeriveAsync()
        {
            // Arrange
            // Note this is NOT a real LUIS application ID nor a real LUIS subscription-key
            // theses are GUIDs edited to look right to the parsing and validation code.
            var endpoint = "https://westus.api.cognitive.microsoft.com/luis/v2.0/apps/b31aeaf3-3511-495b-a07f-571fc873214b?verbose=true&timezoneOffset=-360&subscription-key=048ec46dc58e495482b0c447cfdbd291&q=";
            var clientHandler = new EmptyLuisResponseClientHandler();
            var luisApp = new LuisApplication(endpoint);
            var telemetryClient = new Mock<IBotTelemetryClient>();
            var adapter = new NullAdapter();
            var activity = new Activity
            {
                Type = ActivityTypes.Message,
                Text = "please book from May 5 to June 6",
                Recipient = new ChannelAccount(),           // to no where
                From = new ChannelAccount(),                // from no one
                Conversation = new ConversationAccount(),   // on no conversation
            };

            var turnContext = new TurnContext(adapter, activity);

            var options = new LuisPredictionOptions
            {
                TelemetryClient = telemetryClient.Object,
                LogPersonalInformation = false,
            };
            var recognizer = new TelemetryOverrideRecognizer(telemetryClient.Object, luisApp, options, false, false, clientHandler);

            var additionalProperties = new Dictionary<string, string>
            {
                { "test", "testvalue" },
                { "foo", "foovalue" },
            };
            var result = await recognizer.RecognizeAsync(turnContext, additionalProperties).ConfigureAwait(false);

            // Assert
            Assert.AreEqual(telemetryClient.Invocations.Count, 2);
            Assert.AreEqual(telemetryClient.Invocations[0].Arguments[0].ToString(), "LuisResult");
            Assert.IsTrue(((Dictionary<string, string>)telemetryClient.Invocations[0].Arguments[1]).ContainsKey("MyImportantProperty"));
            Assert.IsTrue(((Dictionary<string, string>)telemetryClient.Invocations[0].Arguments[1])["MyImportantProperty"] == "myImportantValue");
            Assert.IsTrue(((Dictionary<string, string>)telemetryClient.Invocations[0].Arguments[1]).ContainsKey("test"));
            Assert.IsTrue(((Dictionary<string, string>)telemetryClient.Invocations[0].Arguments[1])["test"] == "testvalue");
            Assert.IsTrue(((Dictionary<string, string>)telemetryClient.Invocations[0].Arguments[1]).ContainsKey("foo"));
            Assert.IsTrue(((Dictionary<string, string>)telemetryClient.Invocations[0].Arguments[1])["foo"] == "foovalue");
            Assert.AreEqual(telemetryClient.Invocations[1].Arguments[0].ToString(), "MySecondEvent");
            Assert.IsTrue(((Dictionary<string, string>)telemetryClient.Invocations[1].Arguments[1]).ContainsKey("MyImportantProperty2"));
            Assert.IsTrue(((Dictionary<string, string>)telemetryClient.Invocations[1].Arguments[1])["MyImportantProperty2"] == "myImportantValue2");
        }

        [TestMethod]
        [TestCategory("Telemetry")]
        public async Task Telemetry_OverrideFillAsync()
        {
            // Arrange
            // Note this is NOT a real LUIS application ID nor a real LUIS subscription-key
            // theses are GUIDs edited to look right to the parsing and validation code.
            var endpoint = "https://westus.api.cognitive.microsoft.com/luis/v2.0/apps/b31aeaf3-3511-495b-a07f-571fc873214b?verbose=true&timezoneOffset=-360&subscription-key=048ec46dc58e495482b0c447cfdbd291&q=";
            var clientHandler = new EmptyLuisResponseClientHandler();
            var luisApp = new LuisApplication(endpoint);
            var telemetryClient = new Mock<IBotTelemetryClient>();
            var adapter = new NullAdapter();
            var activity = new Activity
            {
                Type = ActivityTypes.Message,
                Text = "please book from May 5 to June 6",
                Recipient = new ChannelAccount(),           // to no where
                From = new ChannelAccount(),                // from no one
                Conversation = new ConversationAccount(),   // on no conversation
            };

            var turnContext = new TurnContext(adapter, activity);

            var options = new LuisPredictionOptions
            {
                TelemetryClient = telemetryClient.Object,
                LogPersonalInformation = false,
            };
            var recognizer = new OverrideFillRecognizer(telemetryClient.Object, luisApp, options, false, false, clientHandler);

            var additionalProperties = new Dictionary<string, string>
            {
                { "test", "testvalue" },
                { "foo", "foovalue" },
            };
            var additionalMetrics = new Dictionary<string, double>
            {
                { "moo", 3.14159 },
                { "boo", 2.11 },
            };

            var result = await recognizer.RecognizeAsync(turnContext, additionalProperties, additionalMetrics).ConfigureAwait(false);

            // Assert
            Assert.AreEqual(telemetryClient.Invocations.Count, 2);
            Assert.AreEqual(telemetryClient.Invocations[0].Arguments[0].ToString(), "LuisResult");
            Assert.IsTrue(((Dictionary<string, string>)telemetryClient.Invocations[0].Arguments[1]).ContainsKey("MyImportantProperty"));
            Assert.IsTrue(((Dictionary<string, string>)telemetryClient.Invocations[0].Arguments[1])["MyImportantProperty"] == "myImportantValue");
            Assert.IsTrue(((Dictionary<string, string>)telemetryClient.Invocations[0].Arguments[1]).ContainsKey("test"));
            Assert.IsTrue(((Dictionary<string, string>)telemetryClient.Invocations[0].Arguments[1])["test"] == "testvalue");
            Assert.IsTrue(((Dictionary<string, string>)telemetryClient.Invocations[0].Arguments[1]).ContainsKey("foo"));
            Assert.IsTrue(((Dictionary<string, string>)telemetryClient.Invocations[0].Arguments[1])["foo"] == "foovalue");
            Assert.IsTrue(((Dictionary<string, double>)telemetryClient.Invocations[0].Arguments[2]).ContainsKey("moo"));
            Assert.AreEqual(((Dictionary<string, double>)telemetryClient.Invocations[0].Arguments[2])["moo"], 3.14159);
            Assert.IsTrue(((Dictionary<string, double>)telemetryClient.Invocations[0].Arguments[2]).ContainsKey("boo"));
            Assert.AreEqual(((Dictionary<string, double>)telemetryClient.Invocations[0].Arguments[2])["boo"], 2.11);

            Assert.AreEqual(telemetryClient.Invocations[1].Arguments[0].ToString(), "MySecondEvent");
            Assert.IsTrue(((Dictionary<string, string>)telemetryClient.Invocations[1].Arguments[1]).ContainsKey("MyImportantProperty2"));
            Assert.IsTrue(((Dictionary<string, string>)telemetryClient.Invocations[1].Arguments[1])["MyImportantProperty2"] == "myImportantValue2");
        }

        [TestMethod]
        [TestCategory("Telemetry")]
        public async Task Telemetry_NoOverrideAsync()
        {
            // Arrange
            // Note this is NOT a real LUIS application ID nor a real LUIS subscription-key
            // theses are GUIDs edited to look right to the parsing and validation code.
            var endpoint = "https://westus.api.cognitive.microsoft.com/luis/v2.0/apps/b31aeaf3-3511-495b-a07f-571fc873214b?verbose=true&timezoneOffset=-360&subscription-key=048ec46dc58e495482b0c447cfdbd291&q=";
            var clientHandler = new EmptyLuisResponseClientHandler();
            var luisApp = new LuisApplication(endpoint);
            var telemetryClient = new Mock<IBotTelemetryClient>();
            var adapter = new NullAdapter();
            var activity = new Activity
            {
                Type = ActivityTypes.Message,
                Text = "please book from May 5 to June 6",
                Recipient = new ChannelAccount(),           // to no where
                From = new ChannelAccount(),                // from no one
                Conversation = new ConversationAccount(),   // on no conversation
            };

            var turnContext = new TurnContext(adapter, activity);
            var options = new LuisPredictionOptions
            {
                TelemetryClient = telemetryClient.Object,
                LogPersonalInformation = false,
            };

            var recognizer = new LuisRecognizer(luisApp, options, false, clientHandler);

            // Act
            var result = await recognizer.RecognizeAsync(turnContext, CancellationToken.None).ConfigureAwait(false);

            // Assert
            Assert.AreEqual(telemetryClient.Invocations.Count, 1);
            Assert.AreEqual(telemetryClient.Invocations[0].Arguments[0].ToString(), "LuisResult");
            Assert.IsTrue(((Dictionary<string, string>)telemetryClient.Invocations[0].Arguments[1]).ContainsKey("applicationId"));
            Assert.IsTrue(((Dictionary<string, string>)telemetryClient.Invocations[0].Arguments[1]).ContainsKey("intent"));
            Assert.IsTrue(((Dictionary<string, string>)telemetryClient.Invocations[0].Arguments[1]).ContainsKey("intentScore"));
            Assert.IsTrue(((Dictionary<string, string>)telemetryClient.Invocations[0].Arguments[1]).ContainsKey("fromId"));
            Assert.IsTrue(((Dictionary<string, string>)telemetryClient.Invocations[0].Arguments[1]).ContainsKey("entities"));
        }

        [TestMethod]
        [TestCategory("Telemetry")]
        public async Task Telemetry_Convert()
        {
            // Arrange
            // Note this is NOT a real LUIS application ID nor a real LUIS subscription-key
            // theses are GUIDs edited to look right to the parsing and validation code.
            var endpoint = "https://westus.api.cognitive.microsoft.com/luis/v2.0/apps/b31aeaf3-3511-495b-a07f-571fc873214b?verbose=true&timezoneOffset=-360&subscription-key=048ec46dc58e495482b0c447cfdbd291&q=";
            var clientHandler = new EmptyLuisResponseClientHandler();
            var luisApp = new LuisApplication(endpoint);
            var telemetryClient = new Mock<IBotTelemetryClient>();
            var adapter = new NullAdapter();
            var activity = new Activity
            {
                Type = ActivityTypes.Message,
                Text = "please book from May 5 to June 6",
                Recipient = new ChannelAccount(),           // to no where
                From = new ChannelAccount(),                // from no one
                Conversation = new ConversationAccount(),   // on no conversation
            };

            var turnContext = new TurnContext(adapter, activity);
            var options = new LuisPredictionOptions
            {
                TelemetryClient = telemetryClient.Object,
                LogPersonalInformation = false,
            };
            var recognizer = new LuisRecognizer(luisApp, options, false, clientHandler);

            // Act
            // Use a class the converts the Recognizer Result..
            var result = await recognizer.RecognizeAsync<TelemetryConvertResult>(turnContext, CancellationToken.None).ConfigureAwait(false);

            // Assert
            Assert.AreEqual(telemetryClient.Invocations.Count, 1);
            Assert.AreEqual(telemetryClient.Invocations[0].Arguments[0].ToString(), "LuisResult");
            Assert.IsTrue(((Dictionary<string, string>)telemetryClient.Invocations[0].Arguments[1]).ContainsKey("applicationId"));
            Assert.IsTrue(((Dictionary<string, string>)telemetryClient.Invocations[0].Arguments[1]).ContainsKey("intent"));
            Assert.IsTrue(((Dictionary<string, string>)telemetryClient.Invocations[0].Arguments[1]).ContainsKey("intentScore"));
            Assert.IsTrue(((Dictionary<string, string>)telemetryClient.Invocations[0].Arguments[1]).ContainsKey("fromId"));
            Assert.IsTrue(((Dictionary<string, string>)telemetryClient.Invocations[0].Arguments[1]).ContainsKey("entities"));
        }

        [TestMethod]
        [TestCategory("Telemetry")]
        public async Task Telemetry_ConvertParms()
        {
            // Arrange
            // Note this is NOT a real LUIS application ID nor a real LUIS subscription-key
            // theses are GUIDs edited to look right to the parsing and validation code.
            var endpoint = "https://westus.api.cognitive.microsoft.com/luis/v2.0/apps/b31aeaf3-3511-495b-a07f-571fc873214b?verbose=true&timezoneOffset=-360&subscription-key=048ec46dc58e495482b0c447cfdbd291&q=";
            var clientHandler = new EmptyLuisResponseClientHandler();
            var luisApp = new LuisApplication(endpoint);
            var telemetryClient = new Mock<IBotTelemetryClient>();
            var adapter = new NullAdapter();
            var activity = new Activity
            {
                Type = ActivityTypes.Message,
                Text = "please book from May 5 to June 6",
                Recipient = new ChannelAccount(),           // to no where
                From = new ChannelAccount(),                // from no one
                Conversation = new ConversationAccount(),   // on no conversation
            };

            var turnContext = new TurnContext(adapter, activity);

            var options = new LuisPredictionOptions
            {
                TelemetryClient = telemetryClient.Object,
                LogPersonalInformation = false,
            };
            var recognizer = new LuisRecognizer(luisApp, options, false, clientHandler);

            // Act
            var additionalProperties = new Dictionary<string, string>
            {
                { "test", "testvalue" },
                { "foo", "foovalue" },
            };
            var additionalMetrics = new Dictionary<string, double>
            {
                { "moo", 3.14159 },
                { "luis", 1.0001 },
            };

            var result = await recognizer.RecognizeAsync<TelemetryConvertResult>(turnContext, additionalProperties, additionalMetrics, CancellationToken.None).ConfigureAwait(false);

            // Assert
            Assert.AreEqual(telemetryClient.Invocations.Count, 1);
            Assert.AreEqual(telemetryClient.Invocations[0].Arguments[0].ToString(), "LuisResult");
            Assert.IsTrue(((Dictionary<string, string>)telemetryClient.Invocations[0].Arguments[1]).ContainsKey("test"));
            Assert.IsTrue(((Dictionary<string, string>)telemetryClient.Invocations[0].Arguments[1])["test"] == "testvalue");
            Assert.IsTrue(((Dictionary<string, string>)telemetryClient.Invocations[0].Arguments[1]).ContainsKey("foo"));
            Assert.IsTrue(((Dictionary<string, string>)telemetryClient.Invocations[0].Arguments[1])["foo"] == "foovalue");
            Assert.IsTrue(((Dictionary<string, string>)telemetryClient.Invocations[0].Arguments[1]).ContainsKey("applicationId"));
            Assert.IsTrue(((Dictionary<string, string>)telemetryClient.Invocations[0].Arguments[1]).ContainsKey("intent"));
            Assert.IsTrue(((Dictionary<string, string>)telemetryClient.Invocations[0].Arguments[1]).ContainsKey("intentScore"));
            Assert.IsTrue(((Dictionary<string, string>)telemetryClient.Invocations[0].Arguments[1]).ContainsKey("fromId"));
            Assert.IsTrue(((Dictionary<string, string>)telemetryClient.Invocations[0].Arguments[1]).ContainsKey("entities"));
            Assert.IsTrue(((Dictionary<string, double>)telemetryClient.Invocations[0].Arguments[2]).ContainsKey("moo"));
            Assert.AreEqual(((Dictionary<string, double>)telemetryClient.Invocations[0].Arguments[2])["moo"], 3.14159);
            Assert.IsTrue(((Dictionary<string, double>)telemetryClient.Invocations[0].Arguments[2]).ContainsKey("luis"));
            Assert.AreEqual(((Dictionary<string, double>)telemetryClient.Invocations[0].Arguments[2])["luis"], 1.0001);
        }

        private static TurnContext GetContext(string utterance)
        {
            var b = new TestAdapter();
            var a = new Activity
            {
                Type = ActivityTypes.Message,
                Text = utterance,
                Conversation = new ConversationAccount(),
                Recipient = new ChannelAccount(),
                From = new ChannelAccount(),
            };
            return new TurnContext(b, a);
        }

        // Compare two JSON structures and ensure entity and intent scores are within delta
        private bool WithinDelta(JToken token1, JToken token2, double delta, bool compare = false)
        {
            var withinDelta = true;
            if (token1.Type == JTokenType.Object && token2.Type == JTokenType.Object)
            {
                var obj1 = (JObject)token1;
                var obj2 = (JObject)token2;
                withinDelta = obj1.Count == obj2.Count;
                foreach (var property in obj1)
                {
                    if (!withinDelta)
                    {
                        break;
                    }

                    withinDelta = obj2.TryGetValue(property.Key, out var val2) && WithinDelta(property.Value, val2, delta, compare || property.Key == "score" || property.Key == "intents");
                }
            }
            else if (token1.Type == JTokenType.Array && token2.Type == JTokenType.Array)
            {
                var arr1 = (JArray)token1;
                var arr2 = (JArray)token2;
                withinDelta = arr1.Count() == arr2.Count();
                for (var i = 0; withinDelta && i < arr1.Count(); ++i)
                {
                    withinDelta = WithinDelta(arr1[i], arr2[i], delta);
                    if (!withinDelta)
                    {
                        break;
                    }
                }
            }
            else if (!token1.Equals(token2))
            {
                if (token1.Type == token2.Type)
                {
                    var val1 = (JValue)token1;
                    var val2 = (JValue)token2;
                    withinDelta = false;
                    if (compare &&
                        double.TryParse((string)val1, out var num1)
                                && double.TryParse((string)val2, out var num2))
                    {
                        withinDelta = Math.Abs(num1 - num2) < delta;
                    }
                }
                else
                {
                    withinDelta = false;
                }
            }

            return withinDelta;
        }

        private JObject Json<T>(T result)
            => (JObject)JsonConvert.DeserializeObject(JsonConvert.SerializeObject(result, new JsonSerializerSettings { Formatting = Formatting.Indented, NullValueHandling = NullValueHandling.Ignore }));

        private void AssertScore(JToken scoreToken)
        {
            var score = (double)scoreToken;
            Assert.IsTrue(score >= 0);
            Assert.IsTrue(score <= 1);
        }

        private IRecognizer GetLuisRecognizer(MockedHttpClientHandler httpClientHandler, bool verbose = false, LuisPredictionOptions options = null)
        {
            var luisApp = new LuisApplication(_luisAppId, _subscriptionKey, _endpoint);
            return new LuisRecognizer(luisApp, options, verbose, httpClientHandler);
        }

        private MockedHttpClientHandler GetMockHttpClientHandlerObject(string example, string responsePath)
        {
            var response = GetResponse(responsePath);
            return GetMockHttpClientHandlerObject(example, response);
        }

        private MockedHttpClientHandler GetMockHttpClientHandlerObject(string example, Stream response)
        {
            if (_mock)
            {
                return GetMockHttpClientHandler(example, response);
            }
            else
            {
                return null;
            }
        }

        private MockedHttpClientHandler GetMockHttpClientHandler(string example, string responsePath)
        {
            return GetMockHttpClientHandler(example, GetResponse(responsePath));
        }

        private MockedHttpClientHandler GetMockHttpClientHandler(string example, Stream response)
        {
            var mockMessageHandler = new MockHttpMessageHandler();
            mockMessageHandler.When(GetRequestUrl()).WithPartialContent(example)
                .Respond("application/json", response);

            return new MockedHttpClientHandler(mockMessageHandler.ToHttpClient());
        }

        private static TurnContext GetNonMessageContext(string utterance)
        {
            var b = new TestAdapter();
            var a = new Activity
            {
                Type = ActivityTypes.ConversationUpdate,
                Text = utterance,
                Conversation = new ConversationAccount(),
                Recipient = new ChannelAccount(),
                From = new ChannelAccount(),
            };
            return new TurnContext(b, a);
        }

        private string GetRequestUrl() => $"{_endpoint}/luis/v2.0/apps/{_luisAppId}";

        private Stream GetResponse(string fileName)
        {
            var path = Path.Combine(_testData, fileName);
            return File.OpenRead(path);
        }

        private string GetFilePath(string fileName)
        {
            var path = Path.Combine(_testData, fileName);
            return path;
        }
    }

    public class TelemetryOverrideRecognizer : LuisRecognizer
    {
        public TelemetryOverrideRecognizer(IBotTelemetryClient telemetryClient, LuisApplication application, LuisPredictionOptions predictionOptions = null, bool includeApiResults = false, bool logPersonalInformation = false, HttpClientHandler clientHandler = null)
           : base(application, predictionOptions, includeApiResults, clientHandler)
        {
            LogPersonalInformation = logPersonalInformation;
        }

        protected override Task OnRecognizerResultAsync(RecognizerResult recognizerResult, ITurnContext turnContext, Dictionary<string, string> properties = null, Dictionary<string, double> metrics = null, CancellationToken cancellationToken = default(CancellationToken))
        {
            properties.TryAdd("MyImportantProperty", "myImportantValue");

            // Log event
            TelemetryClient.TrackEvent(
                            LuisTelemetryConstants.LuisResult,
                            properties,
                            metrics);

            // Create second event.
            var secondEventProperties = new Dictionary<string, string>();
            secondEventProperties.Add(
                "MyImportantProperty2",
                "myImportantValue2");
            TelemetryClient.TrackEvent(
                            "MySecondEvent",
                            secondEventProperties);
            return Task.CompletedTask;
        }
    }

    public class OverrideFillRecognizer : LuisRecognizer
    {
        public OverrideFillRecognizer(IBotTelemetryClient telemetryClient, LuisApplication application, LuisPredictionOptions predictionOptions = null, bool includeApiResults = false, bool logPersonalInformation = false, HttpClientHandler clientHandler = null)
           : base(application, predictionOptions, includeApiResults, clientHandler)
        {
            LogPersonalInformation = logPersonalInformation;
        }

        protected override async Task OnRecognizerResultAsync(RecognizerResult recognizerResult, ITurnContext turnContext, Dictionary<string, string> telemetryProperties = null, Dictionary<string, double> telemetryMetrics = null, CancellationToken cancellationToken = default(CancellationToken))
        {
            var properties = await FillLuisEventPropertiesAsync(recognizerResult, turnContext, telemetryProperties, cancellationToken).ConfigureAwait(false);

            properties.TryAdd("MyImportantProperty", "myImportantValue");

            // Log event
            TelemetryClient.TrackEvent(
                            LuisTelemetryConstants.LuisResult,
                            properties,
                            telemetryMetrics);

            // Create second event.
            var secondEventProperties = new Dictionary<string, string>();
            secondEventProperties.Add(
                "MyImportantProperty2",
                "myImportantValue2");
            TelemetryClient.TrackEvent(
                            "MySecondEvent",
                            secondEventProperties);
        }
    }

    public class TelemetryConvertResult : IRecognizerConvert
    {
        private RecognizerResult _result;

        public TelemetryConvertResult()
        {
        }

        /// <summary>
        /// Convert recognizer result.
        /// </summary>
        /// <param name="result">Result to convert.</param>
        public void Convert(dynamic result)
        {
            _result = result as RecognizerResult;
        }
    }
}<|MERGE_RESOLUTION|>--- conflicted
+++ resolved
@@ -76,7 +76,6 @@
         }
 
         [TestMethod]
-<<<<<<< HEAD
         public void LuisRecognizer_Timeout()
         {
             var endpoint = "https://westus.api.cognitive.microsoft.com/luis/v2.0/apps/b31aeaf3-3511-495b-a07f-571fc873214b?verbose=true&timezoneOffset=-360&subscription-key=048ec46dc58e495482b0c447cfdbd291&q=";
@@ -90,7 +89,9 @@
             var recognizerWithTimeout = new LuisRecognizer(endpoint, optionsWithTimeout);
 
             Assert.AreEqual(expectedTimeout, LuisRecognizer.DefaultHttpClient.Timeout.Milliseconds);
-=======
+        }
+        
+        [TestMethod]
         public void NullEndpoint()
         {
             // Arrange
@@ -118,7 +119,6 @@
             // Assert
             var app = (LuisApplication)fieldInfo.GetValue(recognizerEmpty);
             Assert.AreEqual("https://westus.api.cognitive.microsoft.com", app.Endpoint);
->>>>>>> 6c83e750
         }
 
         [TestMethod]
