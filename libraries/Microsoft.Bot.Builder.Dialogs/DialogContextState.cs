--- conflicted
+++ resolved
@@ -20,17 +20,13 @@
         public Dictionary<string, object> Conversation { get; set; }
 
         [JsonProperty(PropertyName = "dialog")]
-<<<<<<< HEAD
         public Dictionary<string, object> Dialog { get; set; }
+
+        [JsonProperty(PropertyName = "entities")]
+        public Dictionary<string, object> Entities { get; set; }
 
         [JsonProperty(PropertyName = "turn")]
         public Dictionary<string, object> Turn { get; set; }
-=======
-        public StateMap Dialog { get; set; }
-
-        [JsonProperty(PropertyName = "entities")]
-        public StateMap Entities { get; set; }
->>>>>>> e6e03e6a
     }
 
     public class DialogContextState : IDictionary<string, object>
@@ -95,38 +91,34 @@
             }
         }
 
-<<<<<<< HEAD
+        [JsonProperty(PropertyName = "entities")]
+        public Dictionary<string, object> Entities
+        {
+            get
+            {
+                var entities = dialogContext.Context.TurnState.Get<object>(TurnEntities);
+                if (entities == null)
+                {
+                    entities = new Dictionary<string, object>();
+                    dialogContext.Context.TurnState.Add(TurnEntities, entities);
+                }
+
+                return entities as StateMap;
+            }
+        }
+
         [JsonProperty(PropertyName = "turn")]
         public Dictionary<string, object> Turn { get; set; }
 
-        public ICollection<string> Keys => new[] { "user", "conversation", "dialog", "turn" };
-
-        public ICollection<object> Values => new[] { User, Conversation, Dialog, Turn };
+        public ICollection<string> Keys => new[] { "user", "conversation", "dialog", "turn", "entities" };
+
+        public ICollection<object> Values => new[] { User, Conversation, Dialog, Turn, Entities };
 
         public int Count => 3;
 
         public bool IsReadOnly => true;
 
         public object this[string key]
-=======
-        [JsonProperty(PropertyName = "entities")]
-        public StateMap Entities
-        {
-            get
-            {
-                var entities = dialogContext.Context.TurnState.Get<object>(TurnEntities);
-                if (entities == null)
-                {
-                    entities = new StateMap();
-                    dialogContext.Context.TurnState.Add(TurnEntities, entities);
-                }
-
-                return entities as StateMap;
-            }
-        }
-
-        public DialogContextState(DialogContext dc, StateMap userState, StateMap conversationState)
->>>>>>> e6e03e6a
         {
             get
             {
@@ -198,7 +190,6 @@
 
             for (int i = 0; i < segments.Length - 1; i++)
             {
-<<<<<<< HEAD
                 var segment = segments[i];
                 if (current is IDictionary<string, object> curDict)
                 {
@@ -208,9 +199,6 @@
                     }
                     current = curDict[segment];
                 }
-=======
-                this.User[kv.Key] = kv.Value;
->>>>>>> e6e03e6a
             }
 
             current[segments.Last()] = value;
@@ -248,6 +236,9 @@
                 case "turn":
                     value = this.Turn;
                     return true;
+                case "entities":
+                    value = this.Entities;
+                    return true;
             }
 
             return false;
@@ -268,15 +259,9 @@
             throw new NotImplementedException();
         }
 
-<<<<<<< HEAD
-        public void CopyTo(KeyValuePair<string, object>[] array, int arrayIndex)
-        {
-            throw new NotImplementedException();
-        }
-=======
-                        current = currentObject[segment];
-                    }
-                }
+        current = currentObject[segment];
+                    }
+}
             }
             else
             {
@@ -288,37 +273,24 @@
                     }
                     else
                     {
-                        if (newValue == null)
-                        {
-                            value.Parent.Remove();
-                        }
-                        else
-                        {
-                            value.Replace(JToken.FromObject(newValue));
-                        }
-                    }
-                }
-            }
->>>>>>> e6e03e6a
-
-        public bool Remove(KeyValuePair<string, object> item)
-        {
-            throw new NotImplementedException();
-        }
+                        value.Replace(JToken.FromObject(newValue));
+                    }
+                }
+            }
 
         public IEnumerator<KeyValuePair<string, object>> GetEnumerator()
-        {
-            yield return new KeyValuePair<string, object>("user", this.User);
-            yield return new KeyValuePair<string, object>("conversation", this.Conversation);
-            yield return new KeyValuePair<string, object>("dialog", this.Dialog);
-            yield return new KeyValuePair<string, object>("turn", this.Turn);
-            yield break;
-        }
-
-        IEnumerator IEnumerable.GetEnumerator()
-        {
-            throw new NotImplementedException();
-        }
+{
+    yield return new KeyValuePair<string, object>("user", this.User);
+    yield return new KeyValuePair<string, object>("conversation", this.Conversation);
+    yield return new KeyValuePair<string, object>("dialog", this.Dialog);
+    yield return new KeyValuePair<string, object>("turn", this.Turn);
+    yield break;
+}
+
+IEnumerator IEnumerable.GetEnumerator()
+{
+    throw new NotImplementedException();
+}
 
     }
 }