﻿// Copyright (c) Microsoft Corporation. All rights reserved.
// Licensed under the MIT License.

using System;
using System.Collections.Concurrent;
using System.Collections.Generic;
using System.Linq;
using System.Net;
using System.Net.Http;
using System.Security.Claims;
using System.Security.Principal;
using System.Text;
using System.Threading;
using System.Threading.Tasks;
using Microsoft.Bot.Builder.Integration;
using Microsoft.Bot.Connector;
using Microsoft.Bot.Connector.Authentication;
using Microsoft.Bot.Schema;
using Microsoft.Extensions.Logging;
using Microsoft.Extensions.Logging.Abstractions;
using Microsoft.Rest.TransientFaultHandling;
using Newtonsoft.Json;

namespace Microsoft.Bot.Builder
{
    /// <summary>
    /// A bot adapter that can connect a bot to a service endpoint.
    /// </summary>
    /// <remarks>The bot adapter encapsulates authentication processes and sends
    /// activities to and receives activities from the Bot Connector Service. When your
    /// bot receives an activity, the adapter creates a context object, passes it to your
    /// bot's application logic, and sends responses back to the user's channel.
    /// <para>Use <see cref="Use(IMiddleware)"/> to add <see cref="IMiddleware"/> objects
    /// to your adapter’s middleware collection. The adapter processes and directs
    /// incoming activities in through the bot middleware pipeline to your bot’s logic
    /// and then back out again. As each activity flows in and out of the bot, each piece
    /// of middleware can inspect or act upon the activity, both before and after the bot
    /// logic runs.</para>
    /// </remarks>
    /// <seealso cref="ITurnContext"/>
    /// <seealso cref="IActivity"/>
    /// <seealso cref="IBot"/>
    /// <seealso cref="IMiddleware"/>
    public class BotFrameworkAdapter : BotAdapter, IAdapterIntegration, IUserTokenProvider
    {
        private const string InvokeReponseKey = "BotFrameworkAdapter.InvokeResponse";
        private const string BotIdentityKey = "BotIdentity";

        private static readonly HttpClient DefaultHttpClient = new HttpClient();
        private readonly ICredentialProvider _credentialProvider;
        private readonly IChannelProvider _channelProvider;
        private readonly HttpClient _httpClient;
        private readonly RetryPolicy _connectorClientRetryPolicy;
        private readonly ILogger _logger;
        private ConcurrentDictionary<string, MicrosoftAppCredentials> _appCredentialMap = new ConcurrentDictionary<string, MicrosoftAppCredentials>();

        // There is a significant boost in throughput if we reuse a connectorClient
        // _connectorClients is a cache using [serviceUrl + appId].
        private ConcurrentDictionary<string, ConnectorClient> _connectorClients = new ConcurrentDictionary<string, ConnectorClient>();

        /// <summary>
        /// Initializes a new instance of the <see cref="BotFrameworkAdapter"/> class,
        /// using a credential provider.
        /// </summary>
        /// <param name="credentialProvider">The credential provider.</param>
        /// <param name="channelProvider">The channel provider.</param>
        /// <param name="connectorClientRetryPolicy">Retry policy for retrying HTTP operations.</param>
        /// <param name="customHttpClient">The HTTP client.</param>
        /// <param name="middleware">The middleware to initially add to the adapter.</param>
        /// <param name="logger">The ILogger implementation this adapter should use.</param>
        /// <exception cref="ArgumentNullException">
        /// <paramref name="credentialProvider"/> is <c>null</c>.</exception>
        /// <remarks>Use a <see cref="MiddlewareSet"/> object to add multiple middleware
        /// components in the conustructor. Use the <see cref="Use(IMiddleware)"/> method to
        /// add additional middleware to the adapter after construction.
        /// </remarks>
        public BotFrameworkAdapter(
            ICredentialProvider credentialProvider,
            IChannelProvider channelProvider = null,
            RetryPolicy connectorClientRetryPolicy = null,
            HttpClient customHttpClient = null,
            IMiddleware middleware = null,
            ILogger logger = null)
        {
            _credentialProvider = credentialProvider ?? throw new ArgumentNullException(nameof(credentialProvider));
            _channelProvider = channelProvider;
            _httpClient = customHttpClient ?? DefaultHttpClient;
            _connectorClientRetryPolicy = connectorClientRetryPolicy;
            _logger = logger ?? NullLogger.Instance;

            if (middleware != null)
            {
                Use(middleware);
            }
        }

        /// <summary>
        /// Sends a proactive message from the bot to a conversation.
        /// </summary>
        /// <param name="botAppId">The application ID of the bot. This is the appId returned by Portal registration, and is
        /// generally found in the "MicrosoftAppId" parameter in appSettings.json.</param>
        /// <param name="reference">A reference to the conversation to continue.</param>
        /// <param name="callback">The method to call for the resulting bot turn.</param>
        /// <param name="cancellationToken">Cancellation token.</param>
        /// <returns>A task that represents the work queued to execute.</returns>
        /// <exception cref="ArgumentNullException">
        /// <paramref name="botAppId"/>, <paramref name="reference"/>, or
        /// <paramref name="callback"/> is <c>null</c>.</exception>
        /// <remarks>Call this method to proactively send a message to a conversation.
        /// Most _channels require a user to initaiate a conversation with a bot
        /// before the bot can send activities to the user.
        /// <para>This method registers the following services for the turn.<list type="bullet">
        /// <item><see cref="IIdentity"/> (key = "BotIdentity"), a claims identity for the bot.</item>
        /// <item><see cref="IConnectorClient"/>, the channel connector client to use this turn.</item>
        /// </list></para>
        /// <para>
        /// This overload differers from the Node implementation by requiring the BotId to be
        /// passed in. The .Net code allows multiple bots to be hosted in a single adapter which
        /// isn't something supported by Node.
        /// </para>
        /// </remarks>
        /// <seealso cref="ProcessActivityAsync(string, Activity, BotCallbackHandler, CancellationToken)"/>
        /// <seealso cref="BotAdapter.RunPipelineAsync(ITurnContext, BotCallbackHandler, CancellationToken)"/>
        public override async Task ContinueConversationAsync(string botAppId, ConversationReference reference, BotCallbackHandler callback, CancellationToken cancellationToken)
        {
            if (string.IsNullOrWhiteSpace(botAppId))
            {
                throw new ArgumentNullException(nameof(botAppId));
            }

            if (reference == null)
            {
                throw new ArgumentNullException(nameof(reference));
            }

            if (callback == null)
            {
                throw new ArgumentNullException(nameof(callback));
            }

            _logger.LogInformation($"Sending proactive message.  botAppId: {botAppId}");

            using (var context = new TurnContext(this, reference.GetContinuationActivity()))
            {
                // Hand craft Claims Identity.
                var claimsIdentity = new ClaimsIdentity(new List<Claim>
                {
                    // Adding claims for both Emulator and Channel.
                    new Claim(AuthenticationConstants.AudienceClaim, botAppId),
                    new Claim(AuthenticationConstants.AppIdClaim, botAppId),
                });

                context.TurnState.Add<IIdentity>(BotIdentityKey, claimsIdentity);
                var connectorClient = await CreateConnectorClientAsync(reference.ServiceUrl, claimsIdentity, cancellationToken).ConfigureAwait(false);
                context.TurnState.Add(connectorClient);
                await RunPipelineAsync(context, callback, cancellationToken).ConfigureAwait(false);
            }
        }

        /// <summary>
        /// Adds middleware to the adapter's pipeline.
        /// </summary>
        /// <param name="middleware">The middleware to add.</param>
        /// <returns>The updated adapter object.</returns>
        /// <remarks>Middleware is added to the adapter at initialization time.
        /// For each turn, the adapter calls middleware in the order in which you added it.
        /// </remarks>
        public new BotFrameworkAdapter Use(IMiddleware middleware)
        {
            MiddlewareSet.Use(middleware);
            return this;
        }

        /// <summary>
        /// Creates a turn context and runs the middleware pipeline for an incoming activity.
        /// </summary>
        /// <param name="authHeader">The HTTP authentication header of the request.</param>
        /// <param name="activity">The incoming activity.</param>
        /// <param name="callback">The code to run at the end of the adapter's middleware pipeline.</param>
        /// <param name="cancellationToken">A cancellation token that can be used by other objects
        /// or threads to receive notice of cancellation.</param>
        /// <returns>A task that represents the work queued to execute. If the activity type
        /// was 'Invoke' and the corresponding key (channelId + activityId) was found
        /// then an InvokeResponse is returned, otherwise null is returned.</returns>
        /// <exception cref="ArgumentNullException"><paramref name="activity"/> is <c>null</c>.</exception>
        /// <exception cref="UnauthorizedAccessException">authentication failed.</exception>
        /// <remarks>Call this method to reactively send a message to a conversation.
        /// If the task completes successfully, then if the activity's <see cref="Activity.Type"/>
        /// is <see cref="ActivityTypes.Invoke"/> and the corresponding key
        /// (<see cref="Activity.ChannelId"/> + <see cref="Activity.Id"/>) is found
        /// then an <see cref="InvokeResponse"/> is returned, otherwise null is returned.
        /// <para>This method registers the following services for the turn.<list type="bullet">
        /// <item><see cref="IIdentity"/> (key = "BotIdentity"), a claims identity for the bot.</item>
        /// <item><see cref="IConnectorClient"/>, the channel connector client to use this turn.</item>
        /// </list></para>
        /// </remarks>
        /// <seealso cref="ContinueConversationAsync(string, ConversationReference, BotCallbackHandler, CancellationToken)"/>
        /// <seealso cref="BotAdapter.RunPipelineAsync(ITurnContext, BotCallbackHandler, CancellationToken)"/>
        public async Task<InvokeResponse> ProcessActivityAsync(string authHeader, Activity activity, BotCallbackHandler callback, CancellationToken cancellationToken)
        {
            BotAssert.ActivityNotNull(activity);

            var claimsIdentity = await JwtTokenValidation.AuthenticateRequest(activity, authHeader, _credentialProvider, _channelProvider, _httpClient).ConfigureAwait(false);
            return await ProcessActivityAsync(claimsIdentity, activity, callback, cancellationToken).ConfigureAwait(false);
        }

        /// <summary>
        /// Creates a turn context and runs the middleware pipeline for an incoming activity.
        /// </summary>
        /// <param name="identity">A <see cref="ClaimsIdentity"/> for the request.</param>
        /// <param name="activity">The incoming activity.</param>
        /// <param name="callback">The code to run at the end of the adapter's middleware pipeline.</param>
        /// <param name="cancellationToken">A cancellation token that can be used by other objects
        /// or threads to receive notice of cancellation.</param>
        /// <returns>A task that represents the work queued to execute.</returns>
        public async Task<InvokeResponse> ProcessActivityAsync(ClaimsIdentity identity, Activity activity, BotCallbackHandler callback, CancellationToken cancellationToken)
        {
            BotAssert.ActivityNotNull(activity);

            _logger.LogInformation($"Received an incoming activity.  ActivityId: {activity.Id}");

            using (var context = new TurnContext(this, activity))
            {
                context.TurnState.Add<IIdentity>(BotIdentityKey, identity);

                var connectorClient = await CreateConnectorClientAsync(activity.ServiceUrl, identity, cancellationToken).ConfigureAwait(false);
                context.TurnState.Add(connectorClient);

                await RunPipelineAsync(context, callback, cancellationToken).ConfigureAwait(false);

                // Handle Invoke scenarios, which deviate from the request/response model in that
                // the Bot will return a specific body and return code.
                if (activity.Type == ActivityTypes.Invoke)
                {
                    var activityInvokeResponse = context.TurnState.Get<Activity>(InvokeReponseKey);
                    if (activityInvokeResponse == null)
                    {
                        return new InvokeResponse { Status = (int)HttpStatusCode.NotImplemented };
                    }
                    else
                    {
                        return (InvokeResponse)activityInvokeResponse.Value;
                    }
                }

                // For all non-invoke scenarios, the HTTP layers above don't have to mess
                // withthe Body and return codes.
                return null;
            }
        }

        /// <summary>
        /// Sends activities to the conversation.
        /// </summary>
        /// <param name="turnContext">The context object for the turn.</param>
        /// <param name="activities">The activities to send.</param>
        /// <param name="cancellationToken">Cancellation token.</param>
        /// <returns>A task that represents the work queued to execute.</returns>
        /// <remarks>If the activities are successfully sent, the task result contains
        /// an array of <see cref="ResourceResponse"/> objects containing the IDs that
        /// the receiving channel assigned to the activities.</remarks>
        /// <seealso cref="ITurnContext.OnSendActivities(SendActivitiesHandler)"/>
        public override async Task<ResourceResponse[]> SendActivitiesAsync(ITurnContext turnContext, Activity[] activities, CancellationToken cancellationToken)
        {
            if (turnContext == null)
            {
                throw new ArgumentNullException(nameof(turnContext));
            }

            if (activities == null)
            {
                throw new ArgumentNullException(nameof(activities));
            }

            if (activities.Length == 0)
            {
                throw new ArgumentException("Expecting one or more activities, but the array was empty.", nameof(activities));
            }

            var responses = new ResourceResponse[activities.Length];

            /*
             * NOTE: we're using for here (vs. foreach) because we want to simultaneously index into the
             * activities array to get the activity to process as well as use that index to assign
             * the response to the responses array and this is the most cost effective way to do that.
             */
            for (var index = 0; index < activities.Length; index++)
            {
                var activity = activities[index];
                var response = default(ResourceResponse);

                _logger.LogInformation($"Sending activity.  ReplyToId: {activity.ReplyToId}");

                if (activity.Type == ActivityTypesEx.Delay)
                {
                    // The Activity Schema doesn't have a delay type build in, so it's simulated
                    // here in the Bot. This matches the behavior in the Node connector.
                    int delayMs = (int)activity.Value;
                    await Task.Delay(delayMs, cancellationToken).ConfigureAwait(false);

                    // No need to create a response. One will be created below.
                }
                else if (activity.Type == ActivityTypesEx.InvokeResponse)
                {
                    turnContext.TurnState.Add(InvokeReponseKey, activity);

                    // No need to create a response. One will be created below.
                }
                else if (activity.Type == ActivityTypes.Trace && activity.ChannelId != "emulator")
                {
                    // if it is a Trace activity we only send to the channel if it's the emulator.
                }
                else if (!string.IsNullOrWhiteSpace(activity.ReplyToId))
                {
                    var connectorClient = turnContext.TurnState.Get<IConnectorClient>();
                    response = await connectorClient.Conversations.ReplyToActivityAsync(activity, cancellationToken).ConfigureAwait(false);
                }
                else
                {
                    var connectorClient = turnContext.TurnState.Get<IConnectorClient>();
                    response = await connectorClient.Conversations.SendToConversationAsync(activity, cancellationToken).ConfigureAwait(false);
                }

                // If No response is set, then defult to a "simple" response. This can't really be done
                // above, as there are cases where the ReplyTo/SendTo methods will also return null
                // (See below) so the check has to happen here.

                // Note: In addition to the Invoke / Delay / Activity cases, this code also applies
                // with Skype and Teams with regards to typing events.  When sending a typing event in
                // these _channels they do not return a RequestResponse which causes the bot to blow up.
                // https://github.com/Microsoft/botbuilder-dotnet/issues/460
                // bug report : https://github.com/Microsoft/botbuilder-dotnet/issues/465
                if (response == null)
                {
                    response = new ResourceResponse(activity.Id ?? string.Empty);
                }

                responses[index] = response;
            }

            return responses;
        }

        /// <summary>
        /// Replaces an existing activity in the conversation.
        /// </summary>
        /// <param name="turnContext">The context object for the turn.</param>
        /// <param name="activity">New replacement activity.</param>
        /// <param name="cancellationToken">Cancellation token.</param>
        /// <returns>A task that represents the work queued to execute.</returns>
        /// <remarks>If the activity is successfully sent, the task result contains
        /// a <see cref="ResourceResponse"/> object containing the ID that the receiving
        /// channel assigned to the activity.
        /// <para>Before calling this, set the ID of the replacement activity to the ID
        /// of the activity to replace.</para></remarks>
        /// <seealso cref="ITurnContext.OnUpdateActivity(UpdateActivityHandler)"/>
        public override async Task<ResourceResponse> UpdateActivityAsync(ITurnContext turnContext, Activity activity, CancellationToken cancellationToken)
        {
            var connectorClient = turnContext.TurnState.Get<IConnectorClient>();
            return await connectorClient.Conversations.UpdateActivityAsync(activity, cancellationToken).ConfigureAwait(false);
        }

        /// <summary>
        /// Deletes an existing activity in the conversation.
        /// </summary>
        /// <param name="turnContext">The context object for the turn.</param>
        /// <param name="reference">Conversation reference for the activity to delete.</param>
        /// <param name="cancellationToken">Cancellation token.</param>
        /// <returns>A task that represents the work queued to execute.</returns>
        /// <remarks>The <see cref="ConversationReference.ActivityId"/> of the conversation
        /// reference identifies the activity to delete.</remarks>
        /// <seealso cref="ITurnContext.OnDeleteActivity(DeleteActivityHandler)"/>
        public override async Task DeleteActivityAsync(ITurnContext turnContext, ConversationReference reference, CancellationToken cancellationToken)
        {
            var connectorClient = turnContext.TurnState.Get<IConnectorClient>();
            await connectorClient.Conversations.DeleteActivityAsync(reference.Conversation.Id, reference.ActivityId, cancellationToken).ConfigureAwait(false);
        }

        /// <summary>
        /// Removes a member from the current conversation.
        /// </summary>
        /// <param name="turnContext">The context object for the turn.</param>
        /// <param name="memberId">The ID of the member to remove from the conversation.</param>
        /// <param name="cancellationToken">A cancellation token that can be used by other objects
        /// or threads to receive notice of cancellation.</param>
        /// <returns>A task that represents the work queued to execute.</returns>
        public async Task DeleteConversationMemberAsync(ITurnContext turnContext, string memberId, CancellationToken cancellationToken)
        {
            if (turnContext.Activity.Conversation == null)
            {
                throw new ArgumentNullException("BotFrameworkAdapter.deleteConversationMember(): missing conversation");
            }

            if (string.IsNullOrWhiteSpace(turnContext.Activity.Conversation.Id))
            {
                throw new ArgumentNullException("BotFrameworkAdapter.deleteConversationMember(): missing conversation.id");
            }

            var connectorClient = turnContext.TurnState.Get<IConnectorClient>();

            string conversationId = turnContext.Activity.Conversation.Id;

            await connectorClient.Conversations.DeleteConversationMemberAsync(conversationId, memberId, cancellationToken).ConfigureAwait(false);
        }

        /// <summary>
        /// Lists the members of a given activity.
        /// </summary>
        /// <param name="turnContext">The context object for the turn.</param>
        /// <param name="activityId">(Optional) Activity ID to enumerate. If not specified the current activities ID will be used.</param>
        /// <param name="cancellationToken">Cancellation token.</param>
        /// <returns>List of Members of the activity.</returns>
        public async Task<IList<ChannelAccount>> GetActivityMembersAsync(ITurnContext turnContext, string activityId, CancellationToken cancellationToken)
        {
            // If no activity was passed in, use the current activity.
            if (activityId == null)
            {
                activityId = turnContext.Activity.Id;
            }

            if (turnContext.Activity.Conversation == null)
            {
                throw new ArgumentNullException("BotFrameworkAdapter.GetActivityMembers(): missing conversation");
            }

            if (string.IsNullOrWhiteSpace(turnContext.Activity.Conversation.Id))
            {
                throw new ArgumentNullException("BotFrameworkAdapter.GetActivityMembers(): missing conversation.id");
            }

            var connectorClient = turnContext.TurnState.Get<IConnectorClient>();
            var conversationId = turnContext.Activity.Conversation.Id;

            IList<ChannelAccount> accounts = await connectorClient.Conversations.GetActivityMembersAsync(conversationId, activityId, cancellationToken).ConfigureAwait(false);

            return accounts;
        }

        /// <summary>
        /// Lists the members of the current conversation.
        /// </summary>
        /// <param name="turnContext">The context object for the turn.</param>
        /// <param name="cancellationToken">Cancellation token.</param>
        /// <returns>List of Members of the current conversation.</returns>
        public async Task<IList<ChannelAccount>> GetConversationMembersAsync(ITurnContext turnContext, CancellationToken cancellationToken)
        {
            if (turnContext.Activity.Conversation == null)
            {
                throw new ArgumentNullException("BotFrameworkAdapter.GetActivityMembers(): missing conversation");
            }

            if (string.IsNullOrWhiteSpace(turnContext.Activity.Conversation.Id))
            {
                throw new ArgumentNullException("BotFrameworkAdapter.GetActivityMembers(): missing conversation.id");
            }

            var connectorClient = turnContext.TurnState.Get<IConnectorClient>();
            var conversationId = turnContext.Activity.Conversation.Id;

            IList<ChannelAccount> accounts = await connectorClient.Conversations.GetConversationMembersAsync(conversationId, cancellationToken).ConfigureAwait(false);
            return accounts;
        }

        /// <summary>
        /// Lists the Conversations in which this bot has participated for a given channel server. The
        /// channel server returns results in pages and each page will include a `continuationToken`
        /// that can be used to fetch the next page of results from the server.
        /// </summary>
        /// <param name="serviceUrl">The URL of the channel server to query.  This can be retrieved
        /// from `context.activity.serviceUrl`. </param>
        /// <param name="credentials">The credentials needed for the Bot to connect to the services.</param>
        /// <param name="continuationToken">The continuation token from the previous page of results.</param>
        /// <param name="cancellationToken">A cancellation token that can be used by other objects
        /// or threads to receive notice of cancellation.</param>
        /// <returns>A task that represents the work queued to execute.</returns>
        /// <remarks>If the task completes successfully, the result contains a page of the members of the current conversation.
        /// This overload may be called from outside the context of a conversation, as only the
        /// bot's service URL and credentials are required.
        /// </remarks>
        public async Task<ConversationsResult> GetConversationsAsync(string serviceUrl, MicrosoftAppCredentials credentials, string continuationToken, CancellationToken cancellationToken)
        {
            if (string.IsNullOrWhiteSpace(serviceUrl))
            {
                throw new ArgumentNullException(nameof(serviceUrl));
            }

            if (credentials == null)
            {
                throw new ArgumentNullException(nameof(credentials));
            }

            var connectorClient = CreateConnectorClient(serviceUrl, credentials);
            var results = await connectorClient.Conversations.GetConversationsAsync(continuationToken, cancellationToken).ConfigureAwait(false);
            return results;
        }

        /// <summary>
        /// Lists the Conversations in which this bot has participated for a given channel server. The
        /// channel server returns results in pages and each page will include a `continuationToken`
        /// that can be used to fetch the next page of results from the server.
        /// </summary>
        /// <param name="turnContext">The context object for the turn.</param>
        /// <param name="continuationToken">The continuation token from the previous page of results.</param>
        /// <param name="cancellationToken">A cancellation token that can be used by other objects
        /// or threads to receive notice of cancellation.</param>
        /// <returns>A task that represents the work queued to execute.</returns>
        /// <remarks>If the task completes successfully, the result contains a page of the members of the current conversation.
        /// This overload may be called during standard activity processing, at which point the Bot's
        /// service URL and credentials that are part of the current activity processing pipeline
        /// will be used.
        /// </remarks>
        public async Task<ConversationsResult> GetConversationsAsync(ITurnContext turnContext, string continuationToken, CancellationToken cancellationToken)
        {
            var connectorClient = turnContext.TurnState.Get<IConnectorClient>();
            var results = await connectorClient.Conversations.GetConversationsAsync(continuationToken, cancellationToken).ConfigureAwait(false);
            return results;
        }

        /// <summary>Attempts to retrieve the token for a user that's in a login flow.
        /// </summary>
        /// <param name="turnContext">Context for the current turn of conversation with the user.</param>
        /// <param name="connectionName">Name of the auth connection to use.</param>
        /// <param name="magicCode">(Optional) Optional user entered code to validate.</param>
        /// <param name="cancellationToken">Cancellation token.</param>
        /// <returns>Token Response.</returns>
        public virtual async Task<TokenResponse> GetUserTokenAsync(ITurnContext turnContext, string connectionName, string magicCode, CancellationToken cancellationToken)
        {
            BotAssert.ContextNotNull(turnContext);
            if (turnContext.Activity.From == null || string.IsNullOrWhiteSpace(turnContext.Activity.From.Id))
            {
                throw new ArgumentNullException("BotFrameworkAdapter.GetuserToken(): missing from or from.id");
            }

            if (string.IsNullOrWhiteSpace(connectionName))
            {
                throw new ArgumentNullException(nameof(connectionName));
            }

            var client = await CreateOAuthApiClientAsync(turnContext).ConfigureAwait(false);
            return await client.UserToken.GetTokenAsync(turnContext.Activity.From.Id, connectionName, turnContext.Activity.ChannelId, magicCode, cancellationToken).ConfigureAwait(false);
        }

        /// <summary>
        /// Get the raw signin link to be sent to the user for signin for a connection name.
        /// </summary>
        /// <param name="turnContext">Context for the current turn of conversation with the user.</param>
        /// <param name="connectionName">Name of the auth connection to use.</param>
        /// <param name="cancellationToken">A cancellation token that can be used by other objects
        /// or threads to receive notice of cancellation.</param>
        /// <returns>A task that represents the work queued to execute.</returns>
        /// <remarks>If the task completes successfully, the result contains the raw signin link.</remarks>
        public virtual async Task<string> GetOauthSignInLinkAsync(ITurnContext turnContext, string connectionName, CancellationToken cancellationToken)
        {
            BotAssert.ContextNotNull(turnContext);
            if (string.IsNullOrWhiteSpace(connectionName))
            {
                throw new ArgumentNullException(nameof(connectionName));
            }

            var activity = turnContext.Activity;

            var tokenExchangeState = new TokenExchangeState()
            {
                ConnectionName = connectionName,
                Conversation = new ConversationReference()
                {
                    ActivityId = activity.Id,
                    Bot = activity.Recipient,       // Activity is from the user to the bot
                    ChannelId = activity.ChannelId,
                    Conversation = activity.Conversation,
                    ServiceUrl = activity.ServiceUrl,
                    User = activity.From,
                },
                MsAppId = (_credentialProvider as MicrosoftAppCredentials)?.MicrosoftAppId,
            };

            var serializedState = JsonConvert.SerializeObject(tokenExchangeState);
            var encodedState = Encoding.UTF8.GetBytes(serializedState);
            var state = Convert.ToBase64String(encodedState);

            var client = await CreateOAuthApiClientAsync(turnContext).ConfigureAwait(false);
            return await client.BotSignIn.GetSignInUrlAsync(state, null, null, null, cancellationToken).ConfigureAwait(false);
        }

        /// <summary>
        /// Get the raw signin link to be sent to the user for signin for a connection name.
        /// </summary>
        /// <param name="turnContext">Context for the current turn of conversation with the user.</param>
        /// <param name="connectionName">Name of the auth connection to use.</param>
        /// <param name="userId">The user id that will be associated with the token.</param>
        /// <param name="finalRedirect">The final URL that the OAuth flow will redirect to.</param>
        /// <param name="cancellationToken">A cancellation token that can be used by other objects
        /// or threads to receive notice of cancellation.</param>
        /// <returns>A task that represents the work queued to execute.</returns>
        /// <remarks>If the task completes successfully, the result contains the raw signin link.</remarks>
        public async virtual Task<string> GetOauthSignInLinkAsync(ITurnContext turnContext, string connectionName, string userId, string finalRedirect = null, CancellationToken cancellationToken = default(CancellationToken))
        {
            BotAssert.ContextNotNull(turnContext);

            if (string.IsNullOrWhiteSpace(connectionName))
            {
                throw new ArgumentNullException(nameof(connectionName));
            }

            if (string.IsNullOrWhiteSpace(userId))
            {
                throw new ArgumentNullException(nameof(userId));
            }

            var tokenExchangeState = new TokenExchangeState()
            {
                ConnectionName = connectionName,
                Conversation = new ConversationReference()
                {
                    ActivityId = null,
                    Bot = new ChannelAccount { Role = "bot" },
                    ChannelId = "directline",
                    Conversation = new ConversationAccount(),
                    ServiceUrl = null,
                    User = new ChannelAccount { Role = "user", Id = userId, },
                },
                MsAppId = (this._credentialProvider as MicrosoftAppCredentials)?.MicrosoftAppId,
            };

            var serializedState = JsonConvert.SerializeObject(tokenExchangeState);
            var encodedState = Encoding.UTF8.GetBytes(serializedState);
            var state = Convert.ToBase64String(encodedState);

            var client = await CreateOAuthApiClientAsync(turnContext).ConfigureAwait(false);
            return await client.BotSignIn.GetSignInUrlAsync(state, null, null, finalRedirect, cancellationToken).ConfigureAwait(false);
        }

        /// <summary>
        /// Signs the user out with the token server.
        /// </summary>
        /// <param name="turnContext">Context for the current turn of conversation with the user.</param>
        /// <param name="connectionName">Name of the auth connection to use.</param>
        /// <param name="userId">User id of user to sign out.</param>
        /// <param name="cancellationToken">A cancellation token that can be used by other objects
        /// or threads to receive notice of cancellation.</param>
        /// <returns>A task that represents the work queued to execute.</returns>
        public virtual async Task SignOutUserAsync(ITurnContext turnContext, string connectionName = null, string userId = null, CancellationToken cancellationToken = default(CancellationToken))
        {
            BotAssert.ContextNotNull(turnContext);

            if (string.IsNullOrEmpty(userId))
            {
                userId = turnContext.Activity?.From?.Id;
            }

            var client = await CreateOAuthApiClientAsync(turnContext).ConfigureAwait(false);
            await client.UserToken.SignOutAsync(userId, connectionName, turnContext.Activity?.ChannelId, cancellationToken).ConfigureAwait(false);
        }

        /// <summary>
        /// Retrieves the token status for each configured connection for the given user.
        /// </summary>
        /// <param name="context">Context for the current turn of conversation with the user.</param>
        /// <param name="userId">The user Id for which token status is retrieved.</param>
        /// <param name="includeFilter">Optional comma seperated list of connection's to include. Blank will return token status for all configured connections.</param>
        /// <param name="cancellationToken">The async operation cancellation token.</param>
        /// <returns>Array of TokenStatus.</returns>
<<<<<<< HEAD
        public virtual async Task<TokenStatus[]> GetTokenStatusAsync(ITurnContext context, string userId, string includeFilter = null)
=======
        public async Task<TokenStatus[]> GetTokenStatusAsync(ITurnContext context, string userId, string includeFilter = null, CancellationToken cancellationToken = default(CancellationToken))
>>>>>>> 8ec0da28
        {
            BotAssert.ContextNotNull(context);

            if (string.IsNullOrWhiteSpace(userId))
            {
                throw new ArgumentNullException(nameof(userId));
            }

            var client = await this.CreateOAuthApiClientAsync(context).ConfigureAwait(false);
            var result = await client.UserToken.GetTokenStatusAsync(userId, context.Activity?.ChannelId, includeFilter, cancellationToken).ConfigureAwait(false);
            return result?.ToArray();
        }

        /// <summary>
        /// Retrieves Azure Active Directory tokens for particular resources on a configured connection.
        /// </summary>
        /// <param name="context">Context for the current turn of conversation with the user.</param>
        /// <param name="connectionName">The name of the Azure Active Direcotry connection configured with this bot.</param>
        /// <param name="resourceUrls">The list of resource URLs to retrieve tokens for.</param>
        /// <param name="userId">The user Id for which tokens are retrieved. If passing in null the userId is taken from the Activity in the ITurnContext.</param>
        /// <param name="cancellationToken">The async operation cancellation token.</param>
        /// <returns>Dictionary of resourceUrl to the corresponding TokenResponse.</returns>
<<<<<<< HEAD
        public virtual async Task<Dictionary<string, TokenResponse>> GetAadTokensAsync(ITurnContext context, string connectionName, string[] resourceUrls, string userId = null)
=======
        public async Task<IDictionary<string, TokenResponse>> GetAadTokensAsync(ITurnContext context, string connectionName, string[] resourceUrls, string userId = null, CancellationToken cancellationToken = default(CancellationToken))
>>>>>>> 8ec0da28
        {
            BotAssert.ContextNotNull(context);

            if (string.IsNullOrWhiteSpace(connectionName))
            {
                throw new ArgumentNullException(nameof(connectionName));
            }

            if (resourceUrls == null)
            {
                throw new ArgumentNullException(nameof(userId));
            }

            if (string.IsNullOrWhiteSpace(userId))
            {
                userId = context.Activity?.From?.Id;
            }

            var client = await this.CreateOAuthApiClientAsync(context).ConfigureAwait(false);
            return await client.UserToken.GetAadTokensAsync(userId, connectionName, new AadResourceUrls() { ResourceUrls = resourceUrls?.ToList() }, context.Activity?.ChannelId, cancellationToken).ConfigureAwait(false);
        }

        /// <summary>
        /// Creates a conversation on the specified channel.
        /// </summary>
        /// <param name="channelId">The ID for the channel.</param>
        /// <param name="serviceUrl">The channel's service URL endpoint.</param>
        /// <param name="credentials">The application credentials for the bot.</param>
        /// <param name="conversationParameters">The conversation information to use to
        /// create the conversation.</param>
        /// <param name="callback">The method to call for the resulting bot turn.</param>
        /// <param name="cancellationToken">A cancellation token that can be used by other objects
        /// or threads to receive notice of cancellation.</param>
        /// <returns>A task that represents the work queued to execute.</returns>
        /// <remarks>To start a conversation, your bot must know its account information
        /// and the user's account information on that channel.
        /// Most _channels only support initiating a direct message (non-group) conversation.
        /// <para>The adapter attempts to create a new conversation on the channel, and
        /// then sends a <c>conversationUpdate</c> activity through its middleware pipeline
        /// to the <paramref name="callback"/> method.</para>
        /// <para>If the conversation is established with the
        /// specified users, the ID of the activity's <see cref="IActivity.Conversation"/>
        /// will contain the ID of the new conversation.</para>
        /// </remarks>
        public virtual async Task CreateConversationAsync(string channelId, string serviceUrl, MicrosoftAppCredentials credentials, ConversationParameters conversationParameters, BotCallbackHandler callback, CancellationToken cancellationToken)
        {
            var connectorClient = CreateConnectorClient(serviceUrl, credentials);

            var result = await connectorClient.Conversations.CreateConversationAsync(conversationParameters, cancellationToken).ConfigureAwait(false);

            // Create a conversation update activity to represent the result.
            var eventActivity = Activity.CreateEventActivity();
            eventActivity.Name = "CreateConversation";
            eventActivity.ChannelId = channelId;
            eventActivity.ServiceUrl = serviceUrl;
            eventActivity.Id = result.ActivityId ?? Guid.NewGuid().ToString("n");
            eventActivity.Conversation = new ConversationAccount(id: result.Id);
            eventActivity.Recipient = conversationParameters.Bot;

            using (TurnContext context = new TurnContext(this, (Activity)eventActivity))
            {
                ClaimsIdentity claimsIdentity = new ClaimsIdentity();
                claimsIdentity.AddClaim(new Claim(AuthenticationConstants.AudienceClaim, credentials.MicrosoftAppId));
                claimsIdentity.AddClaim(new Claim(AuthenticationConstants.AppIdClaim, credentials.MicrosoftAppId));
                claimsIdentity.AddClaim(new Claim(AuthenticationConstants.ServiceUrlClaim, serviceUrl));

                context.TurnState.Add<IIdentity>(BotIdentityKey, claimsIdentity);
                context.TurnState.Add(connectorClient);
                await RunPipelineAsync(context, callback, cancellationToken).ConfigureAwait(false);
            }
        }

        /// <summary>
        /// Creates an OAuth client for the bot.
        /// </summary>
        /// <param name="turnContext">The context object for the current turn.</param>
        /// <returns>An OAuth client for the bot.</returns>
        protected virtual async Task<OAuthClient> CreateOAuthApiClientAsync(ITurnContext turnContext)
        {
            if (!OAuthClientConfig.EmulateOAuthCards &&
                string.Equals(turnContext.Activity.ChannelId, "emulator", StringComparison.InvariantCultureIgnoreCase) &&
                (await _credentialProvider.IsAuthenticationDisabledAsync().ConfigureAwait(false)))
            {
                OAuthClientConfig.EmulateOAuthCards = true;
            }

            var connectorClient = turnContext.TurnState.Get<IConnectorClient>();
            if(connectorClient == null)
            {
                throw new InvalidOperationException("An IConnectorClient is required in TurnState for this operation.");
            }

            if (OAuthClientConfig.EmulateOAuthCards)
            {
                // do not await task - we want this to run in the background
                var oauthClient = new OAuthClient(new Uri(turnContext.Activity.ServiceUrl), connectorClient.Credentials);
                var task = Task.Run(() => OAuthClientConfig.SendEmulateOAuthCardsAsync(oauthClient, OAuthClientConfig.EmulateOAuthCards));
                return oauthClient;
            }

            return new OAuthClient(new Uri(OAuthClientConfig.OAuthEndpoint), connectorClient.Credentials);
        }

        /// <summary>
        /// Creates the connector client asynchronous.
        /// </summary>
        /// <param name="serviceUrl">The service URL.</param>
        /// <param name="claimsIdentity">The claims identity.</param>
        /// <param name="cancellationToken">Cancellation token.</param>
        /// <returns>ConnectorClient instance.</returns>
        /// <exception cref="NotSupportedException">ClaimsIdemtity cannot be null. Pass Anonymous ClaimsIdentity if authentication is turned off.</exception>
        private async Task<IConnectorClient> CreateConnectorClientAsync(string serviceUrl, ClaimsIdentity claimsIdentity, CancellationToken cancellationToken)
        {
            if (claimsIdentity == null)
            {
                throw new NotSupportedException("ClaimsIdemtity cannot be null. Pass Anonymous ClaimsIdentity if authentication is turned off.");
            }

            // For requests from channel App Id is in Audience claim of JWT token. For emulator it is in AppId claim. For
            // unauthenticated requests we have anonymouse identity provided auth is disabled.
            // For Activities coming from Emulator AppId claim contains the Bot's AAD AppId.
            var botAppIdClaim = claimsIdentity.Claims?.SingleOrDefault(claim => claim.Type == AuthenticationConstants.AudienceClaim)
                    ??
                claimsIdentity.Claims?.SingleOrDefault(claim => claim.Type == AuthenticationConstants.AppIdClaim);

            // For anonymous requests (requests with no header) appId is not set in claims.
            if (botAppIdClaim != null)
            {
                string botId = botAppIdClaim.Value;
                var appCredentials = await GetAppCredentialsAsync(botId, cancellationToken).ConfigureAwait(false);
                return CreateConnectorClient(serviceUrl, appCredentials);
            }
            else
            {
                return CreateConnectorClient(serviceUrl);
            }
        }

        /// <summary>
        /// Creates the connector client.
        /// </summary>
        /// <param name="serviceUrl">The service URL.</param>
        /// <param name="appCredentials">The application credentials for the bot.</param>
        /// <returns>Connector client instance.</returns>
        private IConnectorClient CreateConnectorClient(string serviceUrl, MicrosoftAppCredentials appCredentials = null)
        {
            string clientKey = $"{serviceUrl}{appCredentials?.MicrosoftAppId ?? string.Empty}";

            return _connectorClients.GetOrAdd(clientKey, (key) =>
            {
                ConnectorClient connectorClient;
                if (appCredentials != null)
                {
                    connectorClient = new ConnectorClient(new Uri(serviceUrl), appCredentials);
                }
                else
                {
                    var emptyCredentials = (_channelProvider != null && _channelProvider.IsGovernment()) ?
                        MicrosoftGovernmentAppCredentials.Empty :
                        MicrosoftAppCredentials.Empty;
                    connectorClient = new ConnectorClient(new Uri(serviceUrl), emptyCredentials);
                }

                if (_connectorClientRetryPolicy != null)
                {
                    connectorClient.SetRetryPolicy(_connectorClientRetryPolicy);
                }

                return connectorClient;
            });
        }

        /// <summary>
        /// Gets the application credentials. App Credentials are cached so as to ensure we are not refreshing
        /// token everytime.
        /// </summary>
        /// <param name="appId">The application identifier (AAD Id for the bot).</param>
        /// <param name="cancellationToken">Cancellation token.</param>
        /// <returns>App credentials.</returns>
        private async Task<MicrosoftAppCredentials> GetAppCredentialsAsync(string appId, CancellationToken cancellationToken)
        {
            if (appId == null)
            {
                return MicrosoftAppCredentials.Empty;
            }

            if (_appCredentialMap.TryGetValue(appId, out var appCredentials))
            {
                return appCredentials;
            }

            // NOTE: we can't do async operations inside of a AddOrUpdate, so we split access pattern
            string appPassword = await _credentialProvider.GetAppPasswordAsync(appId).ConfigureAwait(false);
            appCredentials = (_channelProvider != null && _channelProvider.IsGovernment()) ?
                new MicrosoftGovernmentAppCredentials(appId, appPassword, _httpClient) :
                new MicrosoftAppCredentials(appId, appPassword, _httpClient);
            _appCredentialMap[appId] = appCredentials;
            return appCredentials;
        }
    }
}<|MERGE_RESOLUTION|>--- conflicted
+++ resolved
@@ -660,11 +660,7 @@
         /// <param name="includeFilter">Optional comma seperated list of connection's to include. Blank will return token status for all configured connections.</param>
         /// <param name="cancellationToken">The async operation cancellation token.</param>
         /// <returns>Array of TokenStatus.</returns>
-<<<<<<< HEAD
-        public virtual async Task<TokenStatus[]> GetTokenStatusAsync(ITurnContext context, string userId, string includeFilter = null)
-=======
-        public async Task<TokenStatus[]> GetTokenStatusAsync(ITurnContext context, string userId, string includeFilter = null, CancellationToken cancellationToken = default(CancellationToken))
->>>>>>> 8ec0da28
+        public virtual async Task<TokenStatus[]> GetTokenStatusAsync(ITurnContext context, string userId, string includeFilter = null, CancellationToken cancellationToken = default(CancellationToken))
         {
             BotAssert.ContextNotNull(context);
 
@@ -687,11 +683,7 @@
         /// <param name="userId">The user Id for which tokens are retrieved. If passing in null the userId is taken from the Activity in the ITurnContext.</param>
         /// <param name="cancellationToken">The async operation cancellation token.</param>
         /// <returns>Dictionary of resourceUrl to the corresponding TokenResponse.</returns>
-<<<<<<< HEAD
-        public virtual async Task<Dictionary<string, TokenResponse>> GetAadTokensAsync(ITurnContext context, string connectionName, string[] resourceUrls, string userId = null)
-=======
-        public async Task<IDictionary<string, TokenResponse>> GetAadTokensAsync(ITurnContext context, string connectionName, string[] resourceUrls, string userId = null, CancellationToken cancellationToken = default(CancellationToken))
->>>>>>> 8ec0da28
+        public virtual async Task<Dictionary<string, TokenResponse>> GetAadTokensAsync(ITurnContext context, string connectionName, string[] resourceUrls, string userId = null, CancellationToken cancellationToken = default(CancellationToken))
         {
             BotAssert.ContextNotNull(context);
 
