﻿// Copyright (c) Microsoft Corporation. All rights reserved.
// Licensed under the MIT License.

using Microsoft.Bot.Builder.BotFramework;
using Microsoft.Bot.Builder.Middleware;
using Microsoft.Bot.Connector;
using Microsoft.Bot.Connector.Authentication;
using Microsoft.Bot.Schema;
using Microsoft.Extensions.Configuration;
using System;
using System.Collections.Generic;
using System.Linq;
using System.Net.Http;
using System.Security.Claims;
using System.Threading.Tasks;

namespace Microsoft.Bot.Builder.Adapters
{
    public class BotFrameworkAdapter : BotAdapter
    {
        private readonly ICredentialProvider _credentialProvider;
        private readonly HttpClient _httpClient;
        private Dictionary<string, MicrosoftAppCredentials> _appCredentialMap = new Dictionary<string, MicrosoftAppCredentials>();

        /// <summary>
        /// Initializes a new instance of the <see cref="BotFrameworkAdapter"/> class.
        /// </summary>
        /// <param name="credentialProvider">The credential provider.</param>
        /// <param name="httpClient">The HTTP client.</param>
        /// <param name="middleware">The middleware to use. Use <see cref="MiddlewareSet" class to register multiple middlewares together./></param>
        public BotFrameworkAdapter(ICredentialProvider credentialProvider, HttpClient httpClient = null, IMiddleware middleware = null)
        {
            _credentialProvider = credentialProvider ?? throw new ArgumentNullException(nameof(credentialProvider));
            _httpClient = httpClient ?? new HttpClient();

            if (middleware != null)
            {
                this.Use(middleware);
            }
        }

<<<<<<< HEAD
        public BotFrameworkAdapter(string appId, string appPassword, HttpClient httpClient = null, IMiddleware middleware = null) 
            : this(new SimpleCredentialProvider(appId, appPassword), httpClient, middleware)
=======
        public BotFrameworkAdapter(string appId, string appPassword) : this(appId, appPassword, null)
        {
        }

        public BotFrameworkAdapter(string appId, string appPassword, HttpClient httpClient) : base()
>>>>>>> b08dcb40
        {
        }

        public BotFrameworkAdapter Use(Middleware.IMiddleware middleware)
        {
            base._middlewareSet.Use(middleware);
            return this;
        }

        public async Task ProcessActivity(string authHeader, IActivity activity, Func<IBotContext, Task> callback)
        {
            BotAssert.ActivityNotNull(activity);
            ClaimsIdentity claimsIdentity =  await JwtTokenValidation.AuthenticateRequest(activity, authHeader, _credentialProvider, _httpClient);

            // For requests from channel App Id is in Audience claim of JWT token. For emulator it is in AppId claim. For 
            // unauthenticated requests we have anonymouse identity provided auth is disabled.
            string botAppId = GetBotId(claimsIdentity);
            var context = new BotFrameworkBotContext(botAppId, this, activity);
            await base.RunPipeline(context, callback).ConfigureAwait(false);
        }

        protected async override Task SendActivitiesImplementation(IBotContext context, IEnumerable<Activity> activities)
        {
            foreach (var activity in activities)
            {
                if (activity.Type == ActivityTypesEx.Delay)
                {
                    // The Activity Schema doesn't have a delay type build in, so it's simulated
                    // here in the Bot. This matches the behavior in the Node connector. 
                    int delayMs = (int)((Activity)activity).Value;
                    await Task.Delay(delayMs).ConfigureAwait(false);
                }
                else
                {
                    MicrosoftAppCredentials appCredentials = await GetAppCredentials((context as BotFrameworkBotContext).BotAppId);
                    var connectorClient = new ConnectorClient(new Uri(activity.ServiceUrl), appCredentials);
                    await connectorClient.Conversations.SendToConversationAsync((Activity)activity).ConfigureAwait(false);
                }
            }
        }

<<<<<<< HEAD
        protected override async Task<ResourceResponse> UpdateActivityImplementation(IBotContext context, IActivity activity)
=======
        protected override Task<ResourceResponse> UpdateActivityImplementation(IBotContext context, Activity activity)
>>>>>>> b08dcb40
        {
            MicrosoftAppCredentials appCredentials = await GetAppCredentials((context as BotFrameworkBotContext).BotAppId);
            var connectorClient = new ConnectorClient(new Uri(activity.ServiceUrl), appCredentials);
            return await connectorClient.Conversations.UpdateActivityAsync((Activity)activity);
        }

        protected override async Task DeleteActivityImplementation(IBotContext context, string conversationId, string activityId)
        {
            MicrosoftAppCredentials appCredentials = await GetAppCredentials((context as BotFrameworkBotContext).BotAppId);
            var connectorClient = new ConnectorClient(new Uri(context.Request.ServiceUrl), appCredentials);
            await connectorClient.Conversations.DeleteActivityAsync(conversationId, activityId);
        }
<<<<<<< HEAD

        protected override Task CreateConversationImplementation()
        {
            throw new NotImplementedException();
        }

        /// <summary>
        /// Gets the application credentials. App Credentials are cached so as to ensure we are not refreshing
        /// token everytime.
        /// </summary>
        /// <param name="appId">The application identifier (AAD Id for the bot).</param>
        /// <returns>App credentials.</returns>
        protected virtual async Task<MicrosoftAppCredentials> GetAppCredentials(string appId)
        {
            MicrosoftAppCredentials appCredentials;
            if (!_appCredentialMap.TryGetValue(appId, out appCredentials))
            {
                string appPassword = await _credentialProvider.GetAppPasswordAsync(appId);
                appCredentials = new MicrosoftAppCredentials(appId, appPassword);
                _appCredentialMap[appId] = appCredentials;
            }

            return appCredentials;
        }

        /// <summary>
        /// Gets the bot identifier from claims.
        /// </summary>
        /// <param name="claimsIdentity">The claims identity.</param>
        /// <returns>Bot's AAD AppId, if it could be inferred from claims. Null otherwise.</returns>
        private static string GetBotId(ClaimsIdentity claimsIdentity)
        {
            // For requests coming from channels Audience Claim contains the Bot's AAD AppId
            Claim botAppIdClaim = (claimsIdentity.Claims?.SingleOrDefault(claim => claim.Type == AuthenticationConstants.AudienceClaim) 
                ??
                // For requests coming from Emulator AppId claim contains the Bot's AAD AppId.
                claimsIdentity.Claims?.SingleOrDefault(claim => claim.Type == AuthenticationConstants.AppIdClaim));

            // For anonymous requests (requests with no header) appId is not set in claims.
            if (botAppIdClaim != null)
            {
                return botAppIdClaim.Value;
            }
            else
            {
                return null;
            }
        }
=======
>>>>>>> b08dcb40
    }
}<|MERGE_RESOLUTION|>--- conflicted
+++ resolved
@@ -39,16 +39,8 @@
             }
         }
 
-<<<<<<< HEAD
         public BotFrameworkAdapter(string appId, string appPassword, HttpClient httpClient = null, IMiddleware middleware = null) 
             : this(new SimpleCredentialProvider(appId, appPassword), httpClient, middleware)
-=======
-        public BotFrameworkAdapter(string appId, string appPassword) : this(appId, appPassword, null)
-        {
-        }
-
-        public BotFrameworkAdapter(string appId, string appPassword, HttpClient httpClient) : base()
->>>>>>> b08dcb40
         {
         }
 
@@ -58,7 +50,7 @@
             return this;
         }
 
-        public async Task ProcessActivity(string authHeader, IActivity activity, Func<IBotContext, Task> callback)
+        public async Task ProcessActivity(string authHeader, Activity activity, Func<IBotContext, Task> callback)
         {
             BotAssert.ActivityNotNull(activity);
             ClaimsIdentity claimsIdentity =  await JwtTokenValidation.AuthenticateRequest(activity, authHeader, _credentialProvider, _httpClient);
@@ -90,11 +82,7 @@
             }
         }
 
-<<<<<<< HEAD
-        protected override async Task<ResourceResponse> UpdateActivityImplementation(IBotContext context, IActivity activity)
-=======
-        protected override Task<ResourceResponse> UpdateActivityImplementation(IBotContext context, Activity activity)
->>>>>>> b08dcb40
+        protected override async Task<ResourceResponse> UpdateActivityImplementation(IBotContext context, Activity activity)
         {
             MicrosoftAppCredentials appCredentials = await GetAppCredentials((context as BotFrameworkBotContext).BotAppId);
             var connectorClient = new ConnectorClient(new Uri(activity.ServiceUrl), appCredentials);
@@ -106,12 +94,6 @@
             MicrosoftAppCredentials appCredentials = await GetAppCredentials((context as BotFrameworkBotContext).BotAppId);
             var connectorClient = new ConnectorClient(new Uri(context.Request.ServiceUrl), appCredentials);
             await connectorClient.Conversations.DeleteActivityAsync(conversationId, activityId);
-        }
-<<<<<<< HEAD
-
-        protected override Task CreateConversationImplementation()
-        {
-            throw new NotImplementedException();
         }
 
         /// <summary>
@@ -156,7 +138,5 @@
                 return null;
             }
         }
-=======
->>>>>>> b08dcb40
     }
 }